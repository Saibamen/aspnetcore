--- conflicted
+++ resolved
@@ -37,12 +37,8 @@
     <Reference Include="System.Threading.Channels" />
     <Reference Include="Microsoft.AspNetCore.Http.Abstractions" />
     <Reference Include="Microsoft.AspNetCore.Server.Kestrel" />
-<<<<<<< HEAD
     <Reference Include="Microsoft.Extensions.Diagnostics.Testing" />
-=======
-    <Reference Include="Microsoft.Extensions.Telemetry.Testing" />
     <Reference Include="Microsoft.Extensions.TimeProvider.Testing" />
->>>>>>> 933bc844
     <Reference Include="Newtonsoft.Json" />
   </ItemGroup>
 
