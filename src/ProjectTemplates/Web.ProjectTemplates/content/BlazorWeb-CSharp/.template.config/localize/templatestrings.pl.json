--- conflicted
+++ resolved
@@ -30,17 +30,12 @@
   "symbols/IncludeSampleContent/displayName": "_Dołącz przykładowe strony",
   "symbols/IncludeSampleContent/description": "Konfiguruje, czy dodać przykładowe strony i style w celu zademonstrowania podstawowych wzorców użycia.",
   "symbols/Empty/description": "Konfiguruje, czy pomijać przykładowe strony i style demonstrujące podstawowe wzorce użycia.",
-<<<<<<< HEAD
   "symbols/auth/choices/None/description": "No authentication",
   "symbols/auth/choices/Individual/description": "Individual authentication",
   "symbols/auth/description": "The type of authentication to use",
   "symbols/UseLocalDB/description": "Whether to use LocalDB instead of SQLite. This option only applies if --auth Individual is specified.",
-  "symbols/AllInteractive/displayName": "_Enable interactive rendering globally throughout the site",
-  "symbols/AllInteractive/description": "Configures whether to make every page interactive by applying an interactive render mode at the top level. If false, pages will use static server rendering by default, and can be marked interactive on a per-page or per-component basis.",
-=======
   "symbols/AllInteractive/displayName": "_Włącz globalnie renderowanie interakcyjne w całej witrynie",
   "symbols/AllInteractive/description": "Konfiguruje, czy każda strona ma być interakcyjna, stosując interakcyjny tryb renderowania na najwyższym poziomie. W przypadku wartości false strony będą domyślnie używać statycznego renderowania serwera i mogą być oznaczone jako interakcyjne dla poszczególnych stron lub składników.",
->>>>>>> 0cbe08fd
   "symbols/NoHttps/description": "Określa, czy wyłączyć protokół HTTPS. Ta opcja ma zastosowanie tylko wtedy, gdy dla uwierzytelniania --auth nie są używane elementy Individual, IndividualB2C, SingleOrg lub MultiOrg.",
   "symbols/UseProgramMain/displayName": "Nie używaj ins_trukcji najwyższego poziomu",
   "symbols/UseProgramMain/description": "Określa, czy wygenerować jawną klasę Program i metodę Main zamiast instrukcji najwyższego poziomu.",
