<?xml version="1.0" encoding="utf-8"?>
<!--

  This file is used by automation to update Versions.props and may be used for other purposes, such as
  static analysis to determine the repo dependency graph.  It should only be modified manually when adding
  or removing dependencies. Updating versions should be done using the `darc` command line tool.

  See https://github.com/dotnet/arcade/blob/master/Documentation/Darc.md for instructions on using darc.
-->
<Dependencies>
  <ProductDependencies>
    <Dependency Name="dotnet-ef" Version="6.0.0-alpha.1.20563.8">
      <Uri>https://github.com/dotnet/efcore</Uri>
<<<<<<< HEAD
      <Sha>593d967ef28e55cd411236d5ebeb75bfb74bdc65</Sha>
=======
      <Sha>f4628ea869b971fdbeadab8890d46be192e0af89</Sha>
>>>>>>> 5747cb36
    </Dependency>
    <Dependency Name="Microsoft.EntityFrameworkCore.InMemory" Version="6.0.0-alpha.1.20563.8">
      <Uri>https://github.com/dotnet/efcore</Uri>
<<<<<<< HEAD
      <Sha>593d967ef28e55cd411236d5ebeb75bfb74bdc65</Sha>
=======
      <Sha>f4628ea869b971fdbeadab8890d46be192e0af89</Sha>
>>>>>>> 5747cb36
    </Dependency>
    <Dependency Name="Microsoft.EntityFrameworkCore.Relational" Version="6.0.0-alpha.1.20563.8">
      <Uri>https://github.com/dotnet/efcore</Uri>
<<<<<<< HEAD
      <Sha>593d967ef28e55cd411236d5ebeb75bfb74bdc65</Sha>
=======
      <Sha>f4628ea869b971fdbeadab8890d46be192e0af89</Sha>
>>>>>>> 5747cb36
    </Dependency>
    <Dependency Name="Microsoft.EntityFrameworkCore.Sqlite" Version="6.0.0-alpha.1.20563.8">
      <Uri>https://github.com/dotnet/efcore</Uri>
<<<<<<< HEAD
      <Sha>593d967ef28e55cd411236d5ebeb75bfb74bdc65</Sha>
=======
      <Sha>f4628ea869b971fdbeadab8890d46be192e0af89</Sha>
>>>>>>> 5747cb36
    </Dependency>
    <Dependency Name="Microsoft.EntityFrameworkCore.SqlServer" Version="6.0.0-alpha.1.20563.8">
      <Uri>https://github.com/dotnet/efcore</Uri>
<<<<<<< HEAD
      <Sha>593d967ef28e55cd411236d5ebeb75bfb74bdc65</Sha>
=======
      <Sha>f4628ea869b971fdbeadab8890d46be192e0af89</Sha>
>>>>>>> 5747cb36
    </Dependency>
    <Dependency Name="Microsoft.EntityFrameworkCore.Tools" Version="6.0.0-alpha.1.20563.8">
      <Uri>https://github.com/dotnet/efcore</Uri>
<<<<<<< HEAD
      <Sha>593d967ef28e55cd411236d5ebeb75bfb74bdc65</Sha>
=======
      <Sha>f4628ea869b971fdbeadab8890d46be192e0af89</Sha>
>>>>>>> 5747cb36
    </Dependency>
    <Dependency Name="Microsoft.EntityFrameworkCore" Version="6.0.0-alpha.1.20563.8">
      <Uri>https://github.com/dotnet/efcore</Uri>
<<<<<<< HEAD
      <Sha>593d967ef28e55cd411236d5ebeb75bfb74bdc65</Sha>
=======
      <Sha>f4628ea869b971fdbeadab8890d46be192e0af89</Sha>
>>>>>>> 5747cb36
    </Dependency>
    <Dependency Name="Microsoft.EntityFrameworkCore.Design" Version="6.0.0-alpha.1.20563.8">
      <Uri>https://github.com/dotnet/efcore</Uri>
<<<<<<< HEAD
      <Sha>593d967ef28e55cd411236d5ebeb75bfb74bdc65</Sha>
=======
      <Sha>f4628ea869b971fdbeadab8890d46be192e0af89</Sha>
>>>>>>> 5747cb36
    </Dependency>
    <Dependency Name="Microsoft.Extensions.Caching.Abstractions" Version="6.0.0-alpha.1.20560.10">
      <Uri>https://github.com/dotnet/runtime</Uri>
<<<<<<< HEAD
      <Sha>bfc49945c0bedeffe01bb5d6f3c217dad207d0d8</Sha>
=======
      <Sha>72b7d236ad634c2280c73499ebfc2b594995ec06</Sha>
>>>>>>> 5747cb36
    </Dependency>
    <Dependency Name="Microsoft.Extensions.Caching.Memory" Version="6.0.0-alpha.1.20560.10">
      <Uri>https://github.com/dotnet/runtime</Uri>
<<<<<<< HEAD
      <Sha>bfc49945c0bedeffe01bb5d6f3c217dad207d0d8</Sha>
=======
      <Sha>72b7d236ad634c2280c73499ebfc2b594995ec06</Sha>
>>>>>>> 5747cb36
    </Dependency>
    <Dependency Name="Microsoft.Extensions.Configuration.Abstractions" Version="6.0.0-alpha.1.20560.10">
      <Uri>https://github.com/dotnet/runtime</Uri>
<<<<<<< HEAD
      <Sha>bfc49945c0bedeffe01bb5d6f3c217dad207d0d8</Sha>
=======
      <Sha>72b7d236ad634c2280c73499ebfc2b594995ec06</Sha>
>>>>>>> 5747cb36
    </Dependency>
    <Dependency Name="Microsoft.Extensions.Configuration.Binder" Version="6.0.0-alpha.1.20560.10">
      <Uri>https://github.com/dotnet/runtime</Uri>
<<<<<<< HEAD
      <Sha>bfc49945c0bedeffe01bb5d6f3c217dad207d0d8</Sha>
=======
      <Sha>72b7d236ad634c2280c73499ebfc2b594995ec06</Sha>
>>>>>>> 5747cb36
    </Dependency>
    <Dependency Name="Microsoft.Extensions.Configuration.CommandLine" Version="6.0.0-alpha.1.20560.10">
      <Uri>https://github.com/dotnet/runtime</Uri>
<<<<<<< HEAD
      <Sha>bfc49945c0bedeffe01bb5d6f3c217dad207d0d8</Sha>
=======
      <Sha>72b7d236ad634c2280c73499ebfc2b594995ec06</Sha>
>>>>>>> 5747cb36
    </Dependency>
    <Dependency Name="Microsoft.Extensions.Configuration.EnvironmentVariables" Version="6.0.0-alpha.1.20560.10">
      <Uri>https://github.com/dotnet/runtime</Uri>
<<<<<<< HEAD
      <Sha>bfc49945c0bedeffe01bb5d6f3c217dad207d0d8</Sha>
=======
      <Sha>72b7d236ad634c2280c73499ebfc2b594995ec06</Sha>
>>>>>>> 5747cb36
    </Dependency>
    <Dependency Name="Microsoft.Extensions.Configuration.FileExtensions" Version="6.0.0-alpha.1.20560.10">
      <Uri>https://github.com/dotnet/runtime</Uri>
<<<<<<< HEAD
      <Sha>bfc49945c0bedeffe01bb5d6f3c217dad207d0d8</Sha>
=======
      <Sha>72b7d236ad634c2280c73499ebfc2b594995ec06</Sha>
>>>>>>> 5747cb36
    </Dependency>
    <Dependency Name="Microsoft.Extensions.Configuration.Ini" Version="6.0.0-alpha.1.20560.10">
      <Uri>https://github.com/dotnet/runtime</Uri>
<<<<<<< HEAD
      <Sha>bfc49945c0bedeffe01bb5d6f3c217dad207d0d8</Sha>
=======
      <Sha>72b7d236ad634c2280c73499ebfc2b594995ec06</Sha>
>>>>>>> 5747cb36
    </Dependency>
    <Dependency Name="Microsoft.Extensions.Configuration.Json" Version="6.0.0-alpha.1.20560.10">
      <Uri>https://github.com/dotnet/runtime</Uri>
<<<<<<< HEAD
      <Sha>bfc49945c0bedeffe01bb5d6f3c217dad207d0d8</Sha>
=======
      <Sha>72b7d236ad634c2280c73499ebfc2b594995ec06</Sha>
>>>>>>> 5747cb36
    </Dependency>
    <Dependency Name="Microsoft.Extensions.Configuration.UserSecrets" Version="6.0.0-alpha.1.20560.10">
      <Uri>https://github.com/dotnet/runtime</Uri>
<<<<<<< HEAD
      <Sha>bfc49945c0bedeffe01bb5d6f3c217dad207d0d8</Sha>
=======
      <Sha>72b7d236ad634c2280c73499ebfc2b594995ec06</Sha>
>>>>>>> 5747cb36
    </Dependency>
    <Dependency Name="Microsoft.Extensions.Configuration.Xml" Version="6.0.0-alpha.1.20560.10">
      <Uri>https://github.com/dotnet/runtime</Uri>
<<<<<<< HEAD
      <Sha>bfc49945c0bedeffe01bb5d6f3c217dad207d0d8</Sha>
=======
      <Sha>72b7d236ad634c2280c73499ebfc2b594995ec06</Sha>
>>>>>>> 5747cb36
    </Dependency>
    <Dependency Name="Microsoft.Extensions.Configuration" Version="6.0.0-alpha.1.20560.10">
      <Uri>https://github.com/dotnet/runtime</Uri>
<<<<<<< HEAD
      <Sha>bfc49945c0bedeffe01bb5d6f3c217dad207d0d8</Sha>
=======
      <Sha>72b7d236ad634c2280c73499ebfc2b594995ec06</Sha>
>>>>>>> 5747cb36
    </Dependency>
    <Dependency Name="Microsoft.Extensions.DependencyInjection.Abstractions" Version="6.0.0-alpha.1.20560.10">
      <Uri>https://github.com/dotnet/runtime</Uri>
<<<<<<< HEAD
      <Sha>bfc49945c0bedeffe01bb5d6f3c217dad207d0d8</Sha>
=======
      <Sha>72b7d236ad634c2280c73499ebfc2b594995ec06</Sha>
>>>>>>> 5747cb36
    </Dependency>
    <Dependency Name="Microsoft.Extensions.DependencyInjection" Version="6.0.0-alpha.1.20560.10">
      <Uri>https://github.com/dotnet/runtime</Uri>
<<<<<<< HEAD
      <Sha>bfc49945c0bedeffe01bb5d6f3c217dad207d0d8</Sha>
=======
      <Sha>72b7d236ad634c2280c73499ebfc2b594995ec06</Sha>
>>>>>>> 5747cb36
    </Dependency>
    <Dependency Name="Microsoft.Extensions.FileProviders.Abstractions" Version="6.0.0-alpha.1.20560.10">
      <Uri>https://github.com/dotnet/runtime</Uri>
<<<<<<< HEAD
      <Sha>bfc49945c0bedeffe01bb5d6f3c217dad207d0d8</Sha>
=======
      <Sha>72b7d236ad634c2280c73499ebfc2b594995ec06</Sha>
>>>>>>> 5747cb36
    </Dependency>
    <Dependency Name="Microsoft.Extensions.FileProviders.Composite" Version="6.0.0-alpha.1.20560.10">
      <Uri>https://github.com/dotnet/runtime</Uri>
<<<<<<< HEAD
      <Sha>bfc49945c0bedeffe01bb5d6f3c217dad207d0d8</Sha>
=======
      <Sha>72b7d236ad634c2280c73499ebfc2b594995ec06</Sha>
>>>>>>> 5747cb36
    </Dependency>
    <Dependency Name="Microsoft.Extensions.FileProviders.Physical" Version="6.0.0-alpha.1.20560.10">
      <Uri>https://github.com/dotnet/runtime</Uri>
<<<<<<< HEAD
      <Sha>bfc49945c0bedeffe01bb5d6f3c217dad207d0d8</Sha>
=======
      <Sha>72b7d236ad634c2280c73499ebfc2b594995ec06</Sha>
>>>>>>> 5747cb36
    </Dependency>
    <Dependency Name="Microsoft.Extensions.FileSystemGlobbing" Version="6.0.0-alpha.1.20560.10">
      <Uri>https://github.com/dotnet/runtime</Uri>
<<<<<<< HEAD
      <Sha>bfc49945c0bedeffe01bb5d6f3c217dad207d0d8</Sha>
    </Dependency>
    <Dependency Name="Microsoft.Extensions.HostFactoryResolver.Sources" Version="5.0.0-rtm.20563.12">
      <Uri>https://github.com/dotnet/runtime</Uri>
      <Sha>bfc49945c0bedeffe01bb5d6f3c217dad207d0d8</Sha>
=======
      <Sha>72b7d236ad634c2280c73499ebfc2b594995ec06</Sha>
    </Dependency>
    <Dependency Name="Microsoft.Extensions.HostFactoryResolver.Sources" Version="6.0.0-alpha.1.20560.10">
      <Uri>https://github.com/dotnet/runtime</Uri>
      <Sha>72b7d236ad634c2280c73499ebfc2b594995ec06</Sha>
>>>>>>> 5747cb36
    </Dependency>
    <Dependency Name="Microsoft.Extensions.Hosting.Abstractions" Version="6.0.0-alpha.1.20560.10">
      <Uri>https://github.com/dotnet/runtime</Uri>
<<<<<<< HEAD
      <Sha>bfc49945c0bedeffe01bb5d6f3c217dad207d0d8</Sha>
=======
      <Sha>72b7d236ad634c2280c73499ebfc2b594995ec06</Sha>
>>>>>>> 5747cb36
    </Dependency>
    <Dependency Name="Microsoft.Extensions.Hosting" Version="6.0.0-alpha.1.20560.10">
      <Uri>https://github.com/dotnet/runtime</Uri>
<<<<<<< HEAD
      <Sha>bfc49945c0bedeffe01bb5d6f3c217dad207d0d8</Sha>
=======
      <Sha>72b7d236ad634c2280c73499ebfc2b594995ec06</Sha>
>>>>>>> 5747cb36
    </Dependency>
    <Dependency Name="Microsoft.Extensions.Http" Version="6.0.0-alpha.1.20560.10">
      <Uri>https://github.com/dotnet/runtime</Uri>
<<<<<<< HEAD
      <Sha>bfc49945c0bedeffe01bb5d6f3c217dad207d0d8</Sha>
=======
      <Sha>72b7d236ad634c2280c73499ebfc2b594995ec06</Sha>
>>>>>>> 5747cb36
    </Dependency>
    <Dependency Name="Microsoft.Extensions.Logging.Abstractions" Version="6.0.0-alpha.1.20560.10">
      <Uri>https://github.com/dotnet/runtime</Uri>
<<<<<<< HEAD
      <Sha>bfc49945c0bedeffe01bb5d6f3c217dad207d0d8</Sha>
=======
      <Sha>72b7d236ad634c2280c73499ebfc2b594995ec06</Sha>
>>>>>>> 5747cb36
    </Dependency>
    <Dependency Name="Microsoft.Extensions.Logging.Configuration" Version="6.0.0-alpha.1.20560.10">
      <Uri>https://github.com/dotnet/runtime</Uri>
<<<<<<< HEAD
      <Sha>bfc49945c0bedeffe01bb5d6f3c217dad207d0d8</Sha>
=======
      <Sha>72b7d236ad634c2280c73499ebfc2b594995ec06</Sha>
>>>>>>> 5747cb36
    </Dependency>
    <Dependency Name="Microsoft.Extensions.Logging.Console" Version="6.0.0-alpha.1.20560.10">
      <Uri>https://github.com/dotnet/runtime</Uri>
<<<<<<< HEAD
      <Sha>bfc49945c0bedeffe01bb5d6f3c217dad207d0d8</Sha>
=======
      <Sha>72b7d236ad634c2280c73499ebfc2b594995ec06</Sha>
>>>>>>> 5747cb36
    </Dependency>
    <Dependency Name="Microsoft.Extensions.Logging.Debug" Version="6.0.0-alpha.1.20560.10">
      <Uri>https://github.com/dotnet/runtime</Uri>
<<<<<<< HEAD
      <Sha>bfc49945c0bedeffe01bb5d6f3c217dad207d0d8</Sha>
=======
      <Sha>72b7d236ad634c2280c73499ebfc2b594995ec06</Sha>
>>>>>>> 5747cb36
    </Dependency>
    <Dependency Name="Microsoft.Extensions.Logging.EventSource" Version="6.0.0-alpha.1.20560.10">
      <Uri>https://github.com/dotnet/runtime</Uri>
<<<<<<< HEAD
      <Sha>bfc49945c0bedeffe01bb5d6f3c217dad207d0d8</Sha>
=======
      <Sha>72b7d236ad634c2280c73499ebfc2b594995ec06</Sha>
>>>>>>> 5747cb36
    </Dependency>
    <Dependency Name="Microsoft.Extensions.Logging.EventLog" Version="6.0.0-alpha.1.20560.10">
      <Uri>https://github.com/dotnet/runtime</Uri>
<<<<<<< HEAD
      <Sha>bfc49945c0bedeffe01bb5d6f3c217dad207d0d8</Sha>
=======
      <Sha>72b7d236ad634c2280c73499ebfc2b594995ec06</Sha>
>>>>>>> 5747cb36
    </Dependency>
    <Dependency Name="Microsoft.Extensions.Logging.TraceSource" Version="6.0.0-alpha.1.20560.10">
      <Uri>https://github.com/dotnet/runtime</Uri>
<<<<<<< HEAD
      <Sha>bfc49945c0bedeffe01bb5d6f3c217dad207d0d8</Sha>
=======
      <Sha>72b7d236ad634c2280c73499ebfc2b594995ec06</Sha>
>>>>>>> 5747cb36
    </Dependency>
    <Dependency Name="Microsoft.Extensions.Logging" Version="6.0.0-alpha.1.20560.10">
      <Uri>https://github.com/dotnet/runtime</Uri>
<<<<<<< HEAD
      <Sha>bfc49945c0bedeffe01bb5d6f3c217dad207d0d8</Sha>
=======
      <Sha>72b7d236ad634c2280c73499ebfc2b594995ec06</Sha>
>>>>>>> 5747cb36
    </Dependency>
    <Dependency Name="Microsoft.Extensions.Options.ConfigurationExtensions" Version="6.0.0-alpha.1.20560.10">
      <Uri>https://github.com/dotnet/runtime</Uri>
<<<<<<< HEAD
      <Sha>bfc49945c0bedeffe01bb5d6f3c217dad207d0d8</Sha>
=======
      <Sha>72b7d236ad634c2280c73499ebfc2b594995ec06</Sha>
>>>>>>> 5747cb36
    </Dependency>
    <Dependency Name="Microsoft.Extensions.Options.DataAnnotations" Version="6.0.0-alpha.1.20560.10">
      <Uri>https://github.com/dotnet/runtime</Uri>
<<<<<<< HEAD
      <Sha>bfc49945c0bedeffe01bb5d6f3c217dad207d0d8</Sha>
=======
      <Sha>72b7d236ad634c2280c73499ebfc2b594995ec06</Sha>
>>>>>>> 5747cb36
    </Dependency>
    <Dependency Name="Microsoft.Extensions.Options" Version="6.0.0-alpha.1.20560.10">
      <Uri>https://github.com/dotnet/runtime</Uri>
<<<<<<< HEAD
      <Sha>bfc49945c0bedeffe01bb5d6f3c217dad207d0d8</Sha>
=======
      <Sha>72b7d236ad634c2280c73499ebfc2b594995ec06</Sha>
>>>>>>> 5747cb36
    </Dependency>
    <Dependency Name="Microsoft.Extensions.Primitives" Version="6.0.0-alpha.1.20560.10">
      <Uri>https://github.com/dotnet/runtime</Uri>
<<<<<<< HEAD
      <Sha>bfc49945c0bedeffe01bb5d6f3c217dad207d0d8</Sha>
=======
      <Sha>72b7d236ad634c2280c73499ebfc2b594995ec06</Sha>
>>>>>>> 5747cb36
    </Dependency>
    <Dependency Name="Microsoft.Extensions.Internal.Transport" Version="6.0.0-alpha.1.20560.10">
      <Uri>https://github.com/dotnet/runtime</Uri>
      <Sha>72b7d236ad634c2280c73499ebfc2b594995ec06</Sha>
    </Dependency>
    <Dependency Name="Microsoft.Win32.Registry" Version="6.0.0-alpha.1.20560.10">
      <Uri>https://github.com/dotnet/runtime</Uri>
<<<<<<< HEAD
      <Sha>bfc49945c0bedeffe01bb5d6f3c217dad207d0d8</Sha>
=======
      <Sha>72b7d236ad634c2280c73499ebfc2b594995ec06</Sha>
>>>>>>> 5747cb36
    </Dependency>
    <Dependency Name="Microsoft.Win32.SystemEvents" Version="6.0.0-alpha.1.20560.10">
      <Uri>https://github.com/dotnet/runtime</Uri>
<<<<<<< HEAD
      <Sha>bfc49945c0bedeffe01bb5d6f3c217dad207d0d8</Sha>
=======
      <Sha>72b7d236ad634c2280c73499ebfc2b594995ec06</Sha>
>>>>>>> 5747cb36
    </Dependency>
    <Dependency Name="System.ComponentModel.Annotations" Version="6.0.0-alpha.1.20560.10">
      <Uri>https://github.com/dotnet/runtime</Uri>
<<<<<<< HEAD
      <Sha>bfc49945c0bedeffe01bb5d6f3c217dad207d0d8</Sha>
=======
      <Sha>72b7d236ad634c2280c73499ebfc2b594995ec06</Sha>
>>>>>>> 5747cb36
    </Dependency>
    <Dependency Name="System.Diagnostics.DiagnosticSource" Version="6.0.0-alpha.1.20560.10">
      <Uri>https://github.com/dotnet/runtime</Uri>
<<<<<<< HEAD
      <Sha>bfc49945c0bedeffe01bb5d6f3c217dad207d0d8</Sha>
=======
      <Sha>72b7d236ad634c2280c73499ebfc2b594995ec06</Sha>
>>>>>>> 5747cb36
    </Dependency>
    <Dependency Name="System.Diagnostics.EventLog" Version="6.0.0-alpha.1.20560.10">
      <Uri>https://github.com/dotnet/runtime</Uri>
<<<<<<< HEAD
      <Sha>bfc49945c0bedeffe01bb5d6f3c217dad207d0d8</Sha>
=======
      <Sha>72b7d236ad634c2280c73499ebfc2b594995ec06</Sha>
>>>>>>> 5747cb36
    </Dependency>
    <Dependency Name="System.DirectoryServices.Protocols" Version="6.0.0-alpha.1.20560.10">
      <Uri>https://github.com/dotnet/runtime</Uri>
<<<<<<< HEAD
      <Sha>bfc49945c0bedeffe01bb5d6f3c217dad207d0d8</Sha>
=======
      <Sha>72b7d236ad634c2280c73499ebfc2b594995ec06</Sha>
>>>>>>> 5747cb36
    </Dependency>
    <Dependency Name="System.Drawing.Common" Version="6.0.0-alpha.1.20560.10">
      <Uri>https://github.com/dotnet/runtime</Uri>
<<<<<<< HEAD
      <Sha>bfc49945c0bedeffe01bb5d6f3c217dad207d0d8</Sha>
=======
      <Sha>72b7d236ad634c2280c73499ebfc2b594995ec06</Sha>
>>>>>>> 5747cb36
    </Dependency>
    <Dependency Name="System.IO.Pipelines" Version="6.0.0-alpha.1.20560.10">
      <Uri>https://github.com/dotnet/runtime</Uri>
<<<<<<< HEAD
      <Sha>bfc49945c0bedeffe01bb5d6f3c217dad207d0d8</Sha>
=======
      <Sha>72b7d236ad634c2280c73499ebfc2b594995ec06</Sha>
>>>>>>> 5747cb36
    </Dependency>
    <Dependency Name="System.Net.Http.Json" Version="6.0.0-alpha.1.20560.10">
      <Uri>https://github.com/dotnet/runtime</Uri>
<<<<<<< HEAD
      <Sha>bfc49945c0bedeffe01bb5d6f3c217dad207d0d8</Sha>
=======
      <Sha>72b7d236ad634c2280c73499ebfc2b594995ec06</Sha>
>>>>>>> 5747cb36
    </Dependency>
    <Dependency Name="System.Net.Http.WinHttpHandler" Version="6.0.0-alpha.1.20560.10">
      <Uri>https://github.com/dotnet/runtime</Uri>
<<<<<<< HEAD
      <Sha>bfc49945c0bedeffe01bb5d6f3c217dad207d0d8</Sha>
=======
      <Sha>72b7d236ad634c2280c73499ebfc2b594995ec06</Sha>
>>>>>>> 5747cb36
    </Dependency>
    <Dependency Name="System.Net.WebSockets.WebSocketProtocol" Version="6.0.0-alpha.1.20560.10">
      <Uri>https://github.com/dotnet/runtime</Uri>
<<<<<<< HEAD
      <Sha>bfc49945c0bedeffe01bb5d6f3c217dad207d0d8</Sha>
=======
      <Sha>72b7d236ad634c2280c73499ebfc2b594995ec06</Sha>
>>>>>>> 5747cb36
    </Dependency>
    <Dependency Name="System.Reflection.Metadata" Version="6.0.0-alpha.1.20560.10">
      <Uri>https://github.com/dotnet/runtime</Uri>
<<<<<<< HEAD
      <Sha>bfc49945c0bedeffe01bb5d6f3c217dad207d0d8</Sha>
=======
      <Sha>72b7d236ad634c2280c73499ebfc2b594995ec06</Sha>
>>>>>>> 5747cb36
    </Dependency>
    <Dependency Name="System.Resources.Extensions" Version="6.0.0-alpha.1.20560.10">
      <Uri>https://github.com/dotnet/runtime</Uri>
<<<<<<< HEAD
      <Sha>bfc49945c0bedeffe01bb5d6f3c217dad207d0d8</Sha>
=======
      <Sha>72b7d236ad634c2280c73499ebfc2b594995ec06</Sha>
>>>>>>> 5747cb36
    </Dependency>
    <Dependency Name="System.Runtime.CompilerServices.Unsafe" Version="6.0.0-alpha.1.20560.10">
      <Uri>https://github.com/dotnet/runtime</Uri>
<<<<<<< HEAD
      <Sha>bfc49945c0bedeffe01bb5d6f3c217dad207d0d8</Sha>
=======
      <Sha>72b7d236ad634c2280c73499ebfc2b594995ec06</Sha>
>>>>>>> 5747cb36
    </Dependency>
    <!-- System.Security.AccessControl should only be referenced in Dependencies.props and RTMVersions.csproj. -->
    <Dependency Name="System.Security.AccessControl" Version="6.0.0-alpha.1.20560.10">
      <Uri>https://github.com/dotnet/runtime</Uri>
<<<<<<< HEAD
      <Sha>bfc49945c0bedeffe01bb5d6f3c217dad207d0d8</Sha>
=======
      <Sha>72b7d236ad634c2280c73499ebfc2b594995ec06</Sha>
>>>>>>> 5747cb36
    </Dependency>
    <Dependency Name="System.Security.Cryptography.Cng" Version="6.0.0-alpha.1.20560.10">
      <Uri>https://github.com/dotnet/runtime</Uri>
<<<<<<< HEAD
      <Sha>bfc49945c0bedeffe01bb5d6f3c217dad207d0d8</Sha>
=======
      <Sha>72b7d236ad634c2280c73499ebfc2b594995ec06</Sha>
>>>>>>> 5747cb36
    </Dependency>
    <Dependency Name="System.Security.Cryptography.Pkcs" Version="6.0.0-alpha.1.20560.10">
      <Uri>https://github.com/dotnet/runtime</Uri>
<<<<<<< HEAD
      <Sha>bfc49945c0bedeffe01bb5d6f3c217dad207d0d8</Sha>
=======
      <Sha>72b7d236ad634c2280c73499ebfc2b594995ec06</Sha>
>>>>>>> 5747cb36
    </Dependency>
    <Dependency Name="System.Security.Cryptography.Xml" Version="6.0.0-alpha.1.20560.10">
      <Uri>https://github.com/dotnet/runtime</Uri>
<<<<<<< HEAD
      <Sha>bfc49945c0bedeffe01bb5d6f3c217dad207d0d8</Sha>
=======
      <Sha>72b7d236ad634c2280c73499ebfc2b594995ec06</Sha>
>>>>>>> 5747cb36
    </Dependency>
    <Dependency Name="System.Security.Permissions" Version="6.0.0-alpha.1.20560.10">
      <Uri>https://github.com/dotnet/runtime</Uri>
<<<<<<< HEAD
      <Sha>bfc49945c0bedeffe01bb5d6f3c217dad207d0d8</Sha>
=======
      <Sha>72b7d236ad634c2280c73499ebfc2b594995ec06</Sha>
>>>>>>> 5747cb36
    </Dependency>
    <Dependency Name="System.Security.Principal.Windows" Version="6.0.0-alpha.1.20560.10">
      <Uri>https://github.com/dotnet/runtime</Uri>
<<<<<<< HEAD
      <Sha>bfc49945c0bedeffe01bb5d6f3c217dad207d0d8</Sha>
=======
      <Sha>72b7d236ad634c2280c73499ebfc2b594995ec06</Sha>
>>>>>>> 5747cb36
    </Dependency>
    <Dependency Name="System.ServiceProcess.ServiceController" Version="6.0.0-alpha.1.20560.10">
      <Uri>https://github.com/dotnet/runtime</Uri>
<<<<<<< HEAD
      <Sha>bfc49945c0bedeffe01bb5d6f3c217dad207d0d8</Sha>
=======
      <Sha>72b7d236ad634c2280c73499ebfc2b594995ec06</Sha>
>>>>>>> 5747cb36
    </Dependency>
    <Dependency Name="System.Text.Encodings.Web" Version="6.0.0-alpha.1.20560.10">
      <Uri>https://github.com/dotnet/runtime</Uri>
<<<<<<< HEAD
      <Sha>bfc49945c0bedeffe01bb5d6f3c217dad207d0d8</Sha>
=======
      <Sha>72b7d236ad634c2280c73499ebfc2b594995ec06</Sha>
>>>>>>> 5747cb36
    </Dependency>
    <Dependency Name="System.Text.Json" Version="6.0.0-alpha.1.20560.10">
      <Uri>https://github.com/dotnet/runtime</Uri>
<<<<<<< HEAD
      <Sha>bfc49945c0bedeffe01bb5d6f3c217dad207d0d8</Sha>
=======
      <Sha>72b7d236ad634c2280c73499ebfc2b594995ec06</Sha>
>>>>>>> 5747cb36
    </Dependency>
    <Dependency Name="System.Threading.Channels" Version="6.0.0-alpha.1.20560.10">
      <Uri>https://github.com/dotnet/runtime</Uri>
<<<<<<< HEAD
      <Sha>bfc49945c0bedeffe01bb5d6f3c217dad207d0d8</Sha>
=======
      <Sha>72b7d236ad634c2280c73499ebfc2b594995ec06</Sha>
>>>>>>> 5747cb36
    </Dependency>
    <Dependency Name="System.Windows.Extensions" Version="6.0.0-alpha.1.20560.10">
      <Uri>https://github.com/dotnet/runtime</Uri>
<<<<<<< HEAD
      <Sha>bfc49945c0bedeffe01bb5d6f3c217dad207d0d8</Sha>
=======
      <Sha>72b7d236ad634c2280c73499ebfc2b594995ec06</Sha>
>>>>>>> 5747cb36
    </Dependency>
    <Dependency Name="Microsoft.Extensions.DependencyModel" Version="6.0.0-alpha.1.20560.10">
      <Uri>https://github.com/dotnet/runtime</Uri>
<<<<<<< HEAD
      <Sha>bfc49945c0bedeffe01bb5d6f3c217dad207d0d8</Sha>
=======
      <Sha>72b7d236ad634c2280c73499ebfc2b594995ec06</Sha>
    </Dependency>
    <Dependency Name="Microsoft.NETCore.App.Ref" Version="6.0.0-alpha.1.20560.10">
      <Uri>https://github.com/dotnet/runtime</Uri>
      <Sha>72b7d236ad634c2280c73499ebfc2b594995ec06</Sha>
>>>>>>> 5747cb36
    </Dependency>
    <!--
         Win-x64 is used here because we have picked an arbitrary runtime identifier to flow the version of the latest NETCore.App runtime.
         All Runtime.$rid packages should have the same version.
    -->
<<<<<<< HEAD
    <Dependency Name="Microsoft.NETCore.App.Runtime.win-x64" Version="5.0.1">
      <Uri>https://github.com/dotnet/runtime</Uri>
      <Sha>bed28f348ccd4bffbac619eb5c55c98836a3ef4b</Sha>
    </Dependency>
    <Dependency Name="Microsoft.NETCore.App.Internal" Version="5.0.1-servicing.20566.8">
      <Uri>https://github.com/dotnet/runtime</Uri>
      <Sha>bed28f348ccd4bffbac619eb5c55c98836a3ef4b</Sha>
    </Dependency>
    <Dependency Name="Microsoft.NETCore.BrowserDebugHost.Transport" Version="5.0.0-servicing.20566.8">
      <Uri>https://github.com/dotnet/runtime</Uri>
      <Sha>bed28f348ccd4bffbac619eb5c55c98836a3ef4b</Sha>
=======
    <Dependency Name="Microsoft.NETCore.App.Runtime.win-x64" Version="6.0.0-alpha.1.20560.10">
      <Uri>https://github.com/dotnet/runtime</Uri>
      <Sha>72b7d236ad634c2280c73499ebfc2b594995ec06</Sha>
    </Dependency>
    <Dependency Name="Microsoft.NETCore.BrowserDebugHost.Transport" Version="6.0.0-alpha.1.20560.10">
      <Uri>https://github.com/dotnet/runtime</Uri>
      <Sha>72b7d236ad634c2280c73499ebfc2b594995ec06</Sha>
>>>>>>> 5747cb36
    </Dependency>
  </ProductDependencies>
  <ToolsetDependencies>
    <!-- Listed explicitly to workaround https://github.com/dotnet/cli/issues/10528 -->
    <Dependency Name="Microsoft.NETCore.Platforms" Version="6.0.0-alpha.1.20560.10">
      <Uri>https://github.com/dotnet/runtime</Uri>
<<<<<<< HEAD
      <Sha>bfc49945c0bedeffe01bb5d6f3c217dad207d0d8</Sha>
=======
      <Sha>72b7d236ad634c2280c73499ebfc2b594995ec06</Sha>
>>>>>>> 5747cb36
    </Dependency>
    <Dependency Name="Microsoft.DotNet.Arcade.Sdk" Version="6.0.0-beta.20561.5">
      <Uri>https://github.com/dotnet/arcade</Uri>
      <Sha>e65d307045c183af6e48b087571f6b7a05e39f01</Sha>
    </Dependency>
    <Dependency Name="Microsoft.DotNet.Build.Tasks.Installers" Version="6.0.0-beta.20561.5">
      <Uri>https://github.com/dotnet/arcade</Uri>
      <Sha>e65d307045c183af6e48b087571f6b7a05e39f01</Sha>
    </Dependency>
    <Dependency Name="Microsoft.DotNet.Helix.Sdk" Version="6.0.0-beta.20561.5">
      <Uri>https://github.com/dotnet/arcade</Uri>
      <Sha>e65d307045c183af6e48b087571f6b7a05e39f01</Sha>
    </Dependency>
  </ToolsetDependencies>
</Dependencies><|MERGE_RESOLUTION|>--- conflicted
+++ resolved
@@ -11,339 +11,171 @@
   <ProductDependencies>
     <Dependency Name="dotnet-ef" Version="6.0.0-alpha.1.20563.8">
       <Uri>https://github.com/dotnet/efcore</Uri>
-<<<<<<< HEAD
-      <Sha>593d967ef28e55cd411236d5ebeb75bfb74bdc65</Sha>
-=======
-      <Sha>f4628ea869b971fdbeadab8890d46be192e0af89</Sha>
->>>>>>> 5747cb36
+      <Sha>f4628ea869b971fdbeadab8890d46be192e0af89</Sha>
     </Dependency>
     <Dependency Name="Microsoft.EntityFrameworkCore.InMemory" Version="6.0.0-alpha.1.20563.8">
       <Uri>https://github.com/dotnet/efcore</Uri>
-<<<<<<< HEAD
-      <Sha>593d967ef28e55cd411236d5ebeb75bfb74bdc65</Sha>
-=======
-      <Sha>f4628ea869b971fdbeadab8890d46be192e0af89</Sha>
->>>>>>> 5747cb36
+      <Sha>f4628ea869b971fdbeadab8890d46be192e0af89</Sha>
     </Dependency>
     <Dependency Name="Microsoft.EntityFrameworkCore.Relational" Version="6.0.0-alpha.1.20563.8">
       <Uri>https://github.com/dotnet/efcore</Uri>
-<<<<<<< HEAD
-      <Sha>593d967ef28e55cd411236d5ebeb75bfb74bdc65</Sha>
-=======
-      <Sha>f4628ea869b971fdbeadab8890d46be192e0af89</Sha>
->>>>>>> 5747cb36
+      <Sha>f4628ea869b971fdbeadab8890d46be192e0af89</Sha>
     </Dependency>
     <Dependency Name="Microsoft.EntityFrameworkCore.Sqlite" Version="6.0.0-alpha.1.20563.8">
       <Uri>https://github.com/dotnet/efcore</Uri>
-<<<<<<< HEAD
-      <Sha>593d967ef28e55cd411236d5ebeb75bfb74bdc65</Sha>
-=======
-      <Sha>f4628ea869b971fdbeadab8890d46be192e0af89</Sha>
->>>>>>> 5747cb36
+      <Sha>f4628ea869b971fdbeadab8890d46be192e0af89</Sha>
     </Dependency>
     <Dependency Name="Microsoft.EntityFrameworkCore.SqlServer" Version="6.0.0-alpha.1.20563.8">
       <Uri>https://github.com/dotnet/efcore</Uri>
-<<<<<<< HEAD
-      <Sha>593d967ef28e55cd411236d5ebeb75bfb74bdc65</Sha>
-=======
-      <Sha>f4628ea869b971fdbeadab8890d46be192e0af89</Sha>
->>>>>>> 5747cb36
+      <Sha>f4628ea869b971fdbeadab8890d46be192e0af89</Sha>
     </Dependency>
     <Dependency Name="Microsoft.EntityFrameworkCore.Tools" Version="6.0.0-alpha.1.20563.8">
       <Uri>https://github.com/dotnet/efcore</Uri>
-<<<<<<< HEAD
-      <Sha>593d967ef28e55cd411236d5ebeb75bfb74bdc65</Sha>
-=======
-      <Sha>f4628ea869b971fdbeadab8890d46be192e0af89</Sha>
->>>>>>> 5747cb36
+      <Sha>f4628ea869b971fdbeadab8890d46be192e0af89</Sha>
     </Dependency>
     <Dependency Name="Microsoft.EntityFrameworkCore" Version="6.0.0-alpha.1.20563.8">
       <Uri>https://github.com/dotnet/efcore</Uri>
-<<<<<<< HEAD
-      <Sha>593d967ef28e55cd411236d5ebeb75bfb74bdc65</Sha>
-=======
-      <Sha>f4628ea869b971fdbeadab8890d46be192e0af89</Sha>
->>>>>>> 5747cb36
+      <Sha>f4628ea869b971fdbeadab8890d46be192e0af89</Sha>
     </Dependency>
     <Dependency Name="Microsoft.EntityFrameworkCore.Design" Version="6.0.0-alpha.1.20563.8">
       <Uri>https://github.com/dotnet/efcore</Uri>
-<<<<<<< HEAD
-      <Sha>593d967ef28e55cd411236d5ebeb75bfb74bdc65</Sha>
-=======
-      <Sha>f4628ea869b971fdbeadab8890d46be192e0af89</Sha>
->>>>>>> 5747cb36
+      <Sha>f4628ea869b971fdbeadab8890d46be192e0af89</Sha>
     </Dependency>
     <Dependency Name="Microsoft.Extensions.Caching.Abstractions" Version="6.0.0-alpha.1.20560.10">
       <Uri>https://github.com/dotnet/runtime</Uri>
-<<<<<<< HEAD
-      <Sha>bfc49945c0bedeffe01bb5d6f3c217dad207d0d8</Sha>
-=======
-      <Sha>72b7d236ad634c2280c73499ebfc2b594995ec06</Sha>
->>>>>>> 5747cb36
+      <Sha>72b7d236ad634c2280c73499ebfc2b594995ec06</Sha>
     </Dependency>
     <Dependency Name="Microsoft.Extensions.Caching.Memory" Version="6.0.0-alpha.1.20560.10">
       <Uri>https://github.com/dotnet/runtime</Uri>
-<<<<<<< HEAD
-      <Sha>bfc49945c0bedeffe01bb5d6f3c217dad207d0d8</Sha>
-=======
-      <Sha>72b7d236ad634c2280c73499ebfc2b594995ec06</Sha>
->>>>>>> 5747cb36
+      <Sha>72b7d236ad634c2280c73499ebfc2b594995ec06</Sha>
     </Dependency>
     <Dependency Name="Microsoft.Extensions.Configuration.Abstractions" Version="6.0.0-alpha.1.20560.10">
       <Uri>https://github.com/dotnet/runtime</Uri>
-<<<<<<< HEAD
-      <Sha>bfc49945c0bedeffe01bb5d6f3c217dad207d0d8</Sha>
-=======
-      <Sha>72b7d236ad634c2280c73499ebfc2b594995ec06</Sha>
->>>>>>> 5747cb36
+      <Sha>72b7d236ad634c2280c73499ebfc2b594995ec06</Sha>
     </Dependency>
     <Dependency Name="Microsoft.Extensions.Configuration.Binder" Version="6.0.0-alpha.1.20560.10">
       <Uri>https://github.com/dotnet/runtime</Uri>
-<<<<<<< HEAD
-      <Sha>bfc49945c0bedeffe01bb5d6f3c217dad207d0d8</Sha>
-=======
-      <Sha>72b7d236ad634c2280c73499ebfc2b594995ec06</Sha>
->>>>>>> 5747cb36
+      <Sha>72b7d236ad634c2280c73499ebfc2b594995ec06</Sha>
     </Dependency>
     <Dependency Name="Microsoft.Extensions.Configuration.CommandLine" Version="6.0.0-alpha.1.20560.10">
       <Uri>https://github.com/dotnet/runtime</Uri>
-<<<<<<< HEAD
-      <Sha>bfc49945c0bedeffe01bb5d6f3c217dad207d0d8</Sha>
-=======
-      <Sha>72b7d236ad634c2280c73499ebfc2b594995ec06</Sha>
->>>>>>> 5747cb36
+      <Sha>72b7d236ad634c2280c73499ebfc2b594995ec06</Sha>
     </Dependency>
     <Dependency Name="Microsoft.Extensions.Configuration.EnvironmentVariables" Version="6.0.0-alpha.1.20560.10">
       <Uri>https://github.com/dotnet/runtime</Uri>
-<<<<<<< HEAD
-      <Sha>bfc49945c0bedeffe01bb5d6f3c217dad207d0d8</Sha>
-=======
-      <Sha>72b7d236ad634c2280c73499ebfc2b594995ec06</Sha>
->>>>>>> 5747cb36
+      <Sha>72b7d236ad634c2280c73499ebfc2b594995ec06</Sha>
     </Dependency>
     <Dependency Name="Microsoft.Extensions.Configuration.FileExtensions" Version="6.0.0-alpha.1.20560.10">
       <Uri>https://github.com/dotnet/runtime</Uri>
-<<<<<<< HEAD
-      <Sha>bfc49945c0bedeffe01bb5d6f3c217dad207d0d8</Sha>
-=======
-      <Sha>72b7d236ad634c2280c73499ebfc2b594995ec06</Sha>
->>>>>>> 5747cb36
+      <Sha>72b7d236ad634c2280c73499ebfc2b594995ec06</Sha>
     </Dependency>
     <Dependency Name="Microsoft.Extensions.Configuration.Ini" Version="6.0.0-alpha.1.20560.10">
       <Uri>https://github.com/dotnet/runtime</Uri>
-<<<<<<< HEAD
-      <Sha>bfc49945c0bedeffe01bb5d6f3c217dad207d0d8</Sha>
-=======
-      <Sha>72b7d236ad634c2280c73499ebfc2b594995ec06</Sha>
->>>>>>> 5747cb36
+      <Sha>72b7d236ad634c2280c73499ebfc2b594995ec06</Sha>
     </Dependency>
     <Dependency Name="Microsoft.Extensions.Configuration.Json" Version="6.0.0-alpha.1.20560.10">
       <Uri>https://github.com/dotnet/runtime</Uri>
-<<<<<<< HEAD
-      <Sha>bfc49945c0bedeffe01bb5d6f3c217dad207d0d8</Sha>
-=======
-      <Sha>72b7d236ad634c2280c73499ebfc2b594995ec06</Sha>
->>>>>>> 5747cb36
+      <Sha>72b7d236ad634c2280c73499ebfc2b594995ec06</Sha>
     </Dependency>
     <Dependency Name="Microsoft.Extensions.Configuration.UserSecrets" Version="6.0.0-alpha.1.20560.10">
       <Uri>https://github.com/dotnet/runtime</Uri>
-<<<<<<< HEAD
-      <Sha>bfc49945c0bedeffe01bb5d6f3c217dad207d0d8</Sha>
-=======
-      <Sha>72b7d236ad634c2280c73499ebfc2b594995ec06</Sha>
->>>>>>> 5747cb36
+      <Sha>72b7d236ad634c2280c73499ebfc2b594995ec06</Sha>
     </Dependency>
     <Dependency Name="Microsoft.Extensions.Configuration.Xml" Version="6.0.0-alpha.1.20560.10">
       <Uri>https://github.com/dotnet/runtime</Uri>
-<<<<<<< HEAD
-      <Sha>bfc49945c0bedeffe01bb5d6f3c217dad207d0d8</Sha>
-=======
-      <Sha>72b7d236ad634c2280c73499ebfc2b594995ec06</Sha>
->>>>>>> 5747cb36
+      <Sha>72b7d236ad634c2280c73499ebfc2b594995ec06</Sha>
     </Dependency>
     <Dependency Name="Microsoft.Extensions.Configuration" Version="6.0.0-alpha.1.20560.10">
       <Uri>https://github.com/dotnet/runtime</Uri>
-<<<<<<< HEAD
-      <Sha>bfc49945c0bedeffe01bb5d6f3c217dad207d0d8</Sha>
-=======
-      <Sha>72b7d236ad634c2280c73499ebfc2b594995ec06</Sha>
->>>>>>> 5747cb36
+      <Sha>72b7d236ad634c2280c73499ebfc2b594995ec06</Sha>
     </Dependency>
     <Dependency Name="Microsoft.Extensions.DependencyInjection.Abstractions" Version="6.0.0-alpha.1.20560.10">
       <Uri>https://github.com/dotnet/runtime</Uri>
-<<<<<<< HEAD
-      <Sha>bfc49945c0bedeffe01bb5d6f3c217dad207d0d8</Sha>
-=======
-      <Sha>72b7d236ad634c2280c73499ebfc2b594995ec06</Sha>
->>>>>>> 5747cb36
+      <Sha>72b7d236ad634c2280c73499ebfc2b594995ec06</Sha>
     </Dependency>
     <Dependency Name="Microsoft.Extensions.DependencyInjection" Version="6.0.0-alpha.1.20560.10">
       <Uri>https://github.com/dotnet/runtime</Uri>
-<<<<<<< HEAD
-      <Sha>bfc49945c0bedeffe01bb5d6f3c217dad207d0d8</Sha>
-=======
-      <Sha>72b7d236ad634c2280c73499ebfc2b594995ec06</Sha>
->>>>>>> 5747cb36
+      <Sha>72b7d236ad634c2280c73499ebfc2b594995ec06</Sha>
     </Dependency>
     <Dependency Name="Microsoft.Extensions.FileProviders.Abstractions" Version="6.0.0-alpha.1.20560.10">
       <Uri>https://github.com/dotnet/runtime</Uri>
-<<<<<<< HEAD
-      <Sha>bfc49945c0bedeffe01bb5d6f3c217dad207d0d8</Sha>
-=======
-      <Sha>72b7d236ad634c2280c73499ebfc2b594995ec06</Sha>
->>>>>>> 5747cb36
+      <Sha>72b7d236ad634c2280c73499ebfc2b594995ec06</Sha>
     </Dependency>
     <Dependency Name="Microsoft.Extensions.FileProviders.Composite" Version="6.0.0-alpha.1.20560.10">
       <Uri>https://github.com/dotnet/runtime</Uri>
-<<<<<<< HEAD
-      <Sha>bfc49945c0bedeffe01bb5d6f3c217dad207d0d8</Sha>
-=======
-      <Sha>72b7d236ad634c2280c73499ebfc2b594995ec06</Sha>
->>>>>>> 5747cb36
+      <Sha>72b7d236ad634c2280c73499ebfc2b594995ec06</Sha>
     </Dependency>
     <Dependency Name="Microsoft.Extensions.FileProviders.Physical" Version="6.0.0-alpha.1.20560.10">
       <Uri>https://github.com/dotnet/runtime</Uri>
-<<<<<<< HEAD
-      <Sha>bfc49945c0bedeffe01bb5d6f3c217dad207d0d8</Sha>
-=======
-      <Sha>72b7d236ad634c2280c73499ebfc2b594995ec06</Sha>
->>>>>>> 5747cb36
+      <Sha>72b7d236ad634c2280c73499ebfc2b594995ec06</Sha>
     </Dependency>
     <Dependency Name="Microsoft.Extensions.FileSystemGlobbing" Version="6.0.0-alpha.1.20560.10">
       <Uri>https://github.com/dotnet/runtime</Uri>
-<<<<<<< HEAD
-      <Sha>bfc49945c0bedeffe01bb5d6f3c217dad207d0d8</Sha>
-    </Dependency>
-    <Dependency Name="Microsoft.Extensions.HostFactoryResolver.Sources" Version="5.0.0-rtm.20563.12">
-      <Uri>https://github.com/dotnet/runtime</Uri>
-      <Sha>bfc49945c0bedeffe01bb5d6f3c217dad207d0d8</Sha>
-=======
       <Sha>72b7d236ad634c2280c73499ebfc2b594995ec06</Sha>
     </Dependency>
     <Dependency Name="Microsoft.Extensions.HostFactoryResolver.Sources" Version="6.0.0-alpha.1.20560.10">
       <Uri>https://github.com/dotnet/runtime</Uri>
       <Sha>72b7d236ad634c2280c73499ebfc2b594995ec06</Sha>
->>>>>>> 5747cb36
     </Dependency>
     <Dependency Name="Microsoft.Extensions.Hosting.Abstractions" Version="6.0.0-alpha.1.20560.10">
       <Uri>https://github.com/dotnet/runtime</Uri>
-<<<<<<< HEAD
-      <Sha>bfc49945c0bedeffe01bb5d6f3c217dad207d0d8</Sha>
-=======
-      <Sha>72b7d236ad634c2280c73499ebfc2b594995ec06</Sha>
->>>>>>> 5747cb36
+      <Sha>72b7d236ad634c2280c73499ebfc2b594995ec06</Sha>
     </Dependency>
     <Dependency Name="Microsoft.Extensions.Hosting" Version="6.0.0-alpha.1.20560.10">
       <Uri>https://github.com/dotnet/runtime</Uri>
-<<<<<<< HEAD
-      <Sha>bfc49945c0bedeffe01bb5d6f3c217dad207d0d8</Sha>
-=======
-      <Sha>72b7d236ad634c2280c73499ebfc2b594995ec06</Sha>
->>>>>>> 5747cb36
+      <Sha>72b7d236ad634c2280c73499ebfc2b594995ec06</Sha>
     </Dependency>
     <Dependency Name="Microsoft.Extensions.Http" Version="6.0.0-alpha.1.20560.10">
       <Uri>https://github.com/dotnet/runtime</Uri>
-<<<<<<< HEAD
-      <Sha>bfc49945c0bedeffe01bb5d6f3c217dad207d0d8</Sha>
-=======
-      <Sha>72b7d236ad634c2280c73499ebfc2b594995ec06</Sha>
->>>>>>> 5747cb36
+      <Sha>72b7d236ad634c2280c73499ebfc2b594995ec06</Sha>
     </Dependency>
     <Dependency Name="Microsoft.Extensions.Logging.Abstractions" Version="6.0.0-alpha.1.20560.10">
       <Uri>https://github.com/dotnet/runtime</Uri>
-<<<<<<< HEAD
-      <Sha>bfc49945c0bedeffe01bb5d6f3c217dad207d0d8</Sha>
-=======
-      <Sha>72b7d236ad634c2280c73499ebfc2b594995ec06</Sha>
->>>>>>> 5747cb36
+      <Sha>72b7d236ad634c2280c73499ebfc2b594995ec06</Sha>
     </Dependency>
     <Dependency Name="Microsoft.Extensions.Logging.Configuration" Version="6.0.0-alpha.1.20560.10">
       <Uri>https://github.com/dotnet/runtime</Uri>
-<<<<<<< HEAD
-      <Sha>bfc49945c0bedeffe01bb5d6f3c217dad207d0d8</Sha>
-=======
-      <Sha>72b7d236ad634c2280c73499ebfc2b594995ec06</Sha>
->>>>>>> 5747cb36
+      <Sha>72b7d236ad634c2280c73499ebfc2b594995ec06</Sha>
     </Dependency>
     <Dependency Name="Microsoft.Extensions.Logging.Console" Version="6.0.0-alpha.1.20560.10">
       <Uri>https://github.com/dotnet/runtime</Uri>
-<<<<<<< HEAD
-      <Sha>bfc49945c0bedeffe01bb5d6f3c217dad207d0d8</Sha>
-=======
-      <Sha>72b7d236ad634c2280c73499ebfc2b594995ec06</Sha>
->>>>>>> 5747cb36
+      <Sha>72b7d236ad634c2280c73499ebfc2b594995ec06</Sha>
     </Dependency>
     <Dependency Name="Microsoft.Extensions.Logging.Debug" Version="6.0.0-alpha.1.20560.10">
       <Uri>https://github.com/dotnet/runtime</Uri>
-<<<<<<< HEAD
-      <Sha>bfc49945c0bedeffe01bb5d6f3c217dad207d0d8</Sha>
-=======
-      <Sha>72b7d236ad634c2280c73499ebfc2b594995ec06</Sha>
->>>>>>> 5747cb36
+      <Sha>72b7d236ad634c2280c73499ebfc2b594995ec06</Sha>
     </Dependency>
     <Dependency Name="Microsoft.Extensions.Logging.EventSource" Version="6.0.0-alpha.1.20560.10">
       <Uri>https://github.com/dotnet/runtime</Uri>
-<<<<<<< HEAD
-      <Sha>bfc49945c0bedeffe01bb5d6f3c217dad207d0d8</Sha>
-=======
-      <Sha>72b7d236ad634c2280c73499ebfc2b594995ec06</Sha>
->>>>>>> 5747cb36
+      <Sha>72b7d236ad634c2280c73499ebfc2b594995ec06</Sha>
     </Dependency>
     <Dependency Name="Microsoft.Extensions.Logging.EventLog" Version="6.0.0-alpha.1.20560.10">
       <Uri>https://github.com/dotnet/runtime</Uri>
-<<<<<<< HEAD
-      <Sha>bfc49945c0bedeffe01bb5d6f3c217dad207d0d8</Sha>
-=======
-      <Sha>72b7d236ad634c2280c73499ebfc2b594995ec06</Sha>
->>>>>>> 5747cb36
+      <Sha>72b7d236ad634c2280c73499ebfc2b594995ec06</Sha>
     </Dependency>
     <Dependency Name="Microsoft.Extensions.Logging.TraceSource" Version="6.0.0-alpha.1.20560.10">
       <Uri>https://github.com/dotnet/runtime</Uri>
-<<<<<<< HEAD
-      <Sha>bfc49945c0bedeffe01bb5d6f3c217dad207d0d8</Sha>
-=======
-      <Sha>72b7d236ad634c2280c73499ebfc2b594995ec06</Sha>
->>>>>>> 5747cb36
+      <Sha>72b7d236ad634c2280c73499ebfc2b594995ec06</Sha>
     </Dependency>
     <Dependency Name="Microsoft.Extensions.Logging" Version="6.0.0-alpha.1.20560.10">
       <Uri>https://github.com/dotnet/runtime</Uri>
-<<<<<<< HEAD
-      <Sha>bfc49945c0bedeffe01bb5d6f3c217dad207d0d8</Sha>
-=======
-      <Sha>72b7d236ad634c2280c73499ebfc2b594995ec06</Sha>
->>>>>>> 5747cb36
+      <Sha>72b7d236ad634c2280c73499ebfc2b594995ec06</Sha>
     </Dependency>
     <Dependency Name="Microsoft.Extensions.Options.ConfigurationExtensions" Version="6.0.0-alpha.1.20560.10">
       <Uri>https://github.com/dotnet/runtime</Uri>
-<<<<<<< HEAD
-      <Sha>bfc49945c0bedeffe01bb5d6f3c217dad207d0d8</Sha>
-=======
-      <Sha>72b7d236ad634c2280c73499ebfc2b594995ec06</Sha>
->>>>>>> 5747cb36
+      <Sha>72b7d236ad634c2280c73499ebfc2b594995ec06</Sha>
     </Dependency>
     <Dependency Name="Microsoft.Extensions.Options.DataAnnotations" Version="6.0.0-alpha.1.20560.10">
       <Uri>https://github.com/dotnet/runtime</Uri>
-<<<<<<< HEAD
-      <Sha>bfc49945c0bedeffe01bb5d6f3c217dad207d0d8</Sha>
-=======
-      <Sha>72b7d236ad634c2280c73499ebfc2b594995ec06</Sha>
->>>>>>> 5747cb36
+      <Sha>72b7d236ad634c2280c73499ebfc2b594995ec06</Sha>
     </Dependency>
     <Dependency Name="Microsoft.Extensions.Options" Version="6.0.0-alpha.1.20560.10">
       <Uri>https://github.com/dotnet/runtime</Uri>
-<<<<<<< HEAD
-      <Sha>bfc49945c0bedeffe01bb5d6f3c217dad207d0d8</Sha>
-=======
-      <Sha>72b7d236ad634c2280c73499ebfc2b594995ec06</Sha>
->>>>>>> 5747cb36
+      <Sha>72b7d236ad634c2280c73499ebfc2b594995ec06</Sha>
     </Dependency>
     <Dependency Name="Microsoft.Extensions.Primitives" Version="6.0.0-alpha.1.20560.10">
       <Uri>https://github.com/dotnet/runtime</Uri>
-<<<<<<< HEAD
-      <Sha>bfc49945c0bedeffe01bb5d6f3c217dad207d0d8</Sha>
-=======
-      <Sha>72b7d236ad634c2280c73499ebfc2b594995ec06</Sha>
->>>>>>> 5747cb36
+      <Sha>72b7d236ad634c2280c73499ebfc2b594995ec06</Sha>
     </Dependency>
     <Dependency Name="Microsoft.Extensions.Internal.Transport" Version="6.0.0-alpha.1.20560.10">
       <Uri>https://github.com/dotnet/runtime</Uri>
@@ -351,234 +183,117 @@
     </Dependency>
     <Dependency Name="Microsoft.Win32.Registry" Version="6.0.0-alpha.1.20560.10">
       <Uri>https://github.com/dotnet/runtime</Uri>
-<<<<<<< HEAD
-      <Sha>bfc49945c0bedeffe01bb5d6f3c217dad207d0d8</Sha>
-=======
-      <Sha>72b7d236ad634c2280c73499ebfc2b594995ec06</Sha>
->>>>>>> 5747cb36
+      <Sha>72b7d236ad634c2280c73499ebfc2b594995ec06</Sha>
     </Dependency>
     <Dependency Name="Microsoft.Win32.SystemEvents" Version="6.0.0-alpha.1.20560.10">
       <Uri>https://github.com/dotnet/runtime</Uri>
-<<<<<<< HEAD
-      <Sha>bfc49945c0bedeffe01bb5d6f3c217dad207d0d8</Sha>
-=======
-      <Sha>72b7d236ad634c2280c73499ebfc2b594995ec06</Sha>
->>>>>>> 5747cb36
+      <Sha>72b7d236ad634c2280c73499ebfc2b594995ec06</Sha>
     </Dependency>
     <Dependency Name="System.ComponentModel.Annotations" Version="6.0.0-alpha.1.20560.10">
       <Uri>https://github.com/dotnet/runtime</Uri>
-<<<<<<< HEAD
-      <Sha>bfc49945c0bedeffe01bb5d6f3c217dad207d0d8</Sha>
-=======
-      <Sha>72b7d236ad634c2280c73499ebfc2b594995ec06</Sha>
->>>>>>> 5747cb36
+      <Sha>72b7d236ad634c2280c73499ebfc2b594995ec06</Sha>
     </Dependency>
     <Dependency Name="System.Diagnostics.DiagnosticSource" Version="6.0.0-alpha.1.20560.10">
       <Uri>https://github.com/dotnet/runtime</Uri>
-<<<<<<< HEAD
-      <Sha>bfc49945c0bedeffe01bb5d6f3c217dad207d0d8</Sha>
-=======
-      <Sha>72b7d236ad634c2280c73499ebfc2b594995ec06</Sha>
->>>>>>> 5747cb36
+      <Sha>72b7d236ad634c2280c73499ebfc2b594995ec06</Sha>
     </Dependency>
     <Dependency Name="System.Diagnostics.EventLog" Version="6.0.0-alpha.1.20560.10">
       <Uri>https://github.com/dotnet/runtime</Uri>
-<<<<<<< HEAD
-      <Sha>bfc49945c0bedeffe01bb5d6f3c217dad207d0d8</Sha>
-=======
-      <Sha>72b7d236ad634c2280c73499ebfc2b594995ec06</Sha>
->>>>>>> 5747cb36
+      <Sha>72b7d236ad634c2280c73499ebfc2b594995ec06</Sha>
     </Dependency>
     <Dependency Name="System.DirectoryServices.Protocols" Version="6.0.0-alpha.1.20560.10">
       <Uri>https://github.com/dotnet/runtime</Uri>
-<<<<<<< HEAD
-      <Sha>bfc49945c0bedeffe01bb5d6f3c217dad207d0d8</Sha>
-=======
-      <Sha>72b7d236ad634c2280c73499ebfc2b594995ec06</Sha>
->>>>>>> 5747cb36
+      <Sha>72b7d236ad634c2280c73499ebfc2b594995ec06</Sha>
     </Dependency>
     <Dependency Name="System.Drawing.Common" Version="6.0.0-alpha.1.20560.10">
       <Uri>https://github.com/dotnet/runtime</Uri>
-<<<<<<< HEAD
-      <Sha>bfc49945c0bedeffe01bb5d6f3c217dad207d0d8</Sha>
-=======
-      <Sha>72b7d236ad634c2280c73499ebfc2b594995ec06</Sha>
->>>>>>> 5747cb36
+      <Sha>72b7d236ad634c2280c73499ebfc2b594995ec06</Sha>
     </Dependency>
     <Dependency Name="System.IO.Pipelines" Version="6.0.0-alpha.1.20560.10">
       <Uri>https://github.com/dotnet/runtime</Uri>
-<<<<<<< HEAD
-      <Sha>bfc49945c0bedeffe01bb5d6f3c217dad207d0d8</Sha>
-=======
-      <Sha>72b7d236ad634c2280c73499ebfc2b594995ec06</Sha>
->>>>>>> 5747cb36
+      <Sha>72b7d236ad634c2280c73499ebfc2b594995ec06</Sha>
     </Dependency>
     <Dependency Name="System.Net.Http.Json" Version="6.0.0-alpha.1.20560.10">
       <Uri>https://github.com/dotnet/runtime</Uri>
-<<<<<<< HEAD
-      <Sha>bfc49945c0bedeffe01bb5d6f3c217dad207d0d8</Sha>
-=======
-      <Sha>72b7d236ad634c2280c73499ebfc2b594995ec06</Sha>
->>>>>>> 5747cb36
+      <Sha>72b7d236ad634c2280c73499ebfc2b594995ec06</Sha>
     </Dependency>
     <Dependency Name="System.Net.Http.WinHttpHandler" Version="6.0.0-alpha.1.20560.10">
       <Uri>https://github.com/dotnet/runtime</Uri>
-<<<<<<< HEAD
-      <Sha>bfc49945c0bedeffe01bb5d6f3c217dad207d0d8</Sha>
-=======
-      <Sha>72b7d236ad634c2280c73499ebfc2b594995ec06</Sha>
->>>>>>> 5747cb36
+      <Sha>72b7d236ad634c2280c73499ebfc2b594995ec06</Sha>
     </Dependency>
     <Dependency Name="System.Net.WebSockets.WebSocketProtocol" Version="6.0.0-alpha.1.20560.10">
       <Uri>https://github.com/dotnet/runtime</Uri>
-<<<<<<< HEAD
-      <Sha>bfc49945c0bedeffe01bb5d6f3c217dad207d0d8</Sha>
-=======
-      <Sha>72b7d236ad634c2280c73499ebfc2b594995ec06</Sha>
->>>>>>> 5747cb36
+      <Sha>72b7d236ad634c2280c73499ebfc2b594995ec06</Sha>
     </Dependency>
     <Dependency Name="System.Reflection.Metadata" Version="6.0.0-alpha.1.20560.10">
       <Uri>https://github.com/dotnet/runtime</Uri>
-<<<<<<< HEAD
-      <Sha>bfc49945c0bedeffe01bb5d6f3c217dad207d0d8</Sha>
-=======
-      <Sha>72b7d236ad634c2280c73499ebfc2b594995ec06</Sha>
->>>>>>> 5747cb36
+      <Sha>72b7d236ad634c2280c73499ebfc2b594995ec06</Sha>
     </Dependency>
     <Dependency Name="System.Resources.Extensions" Version="6.0.0-alpha.1.20560.10">
       <Uri>https://github.com/dotnet/runtime</Uri>
-<<<<<<< HEAD
-      <Sha>bfc49945c0bedeffe01bb5d6f3c217dad207d0d8</Sha>
-=======
-      <Sha>72b7d236ad634c2280c73499ebfc2b594995ec06</Sha>
->>>>>>> 5747cb36
+      <Sha>72b7d236ad634c2280c73499ebfc2b594995ec06</Sha>
     </Dependency>
     <Dependency Name="System.Runtime.CompilerServices.Unsafe" Version="6.0.0-alpha.1.20560.10">
       <Uri>https://github.com/dotnet/runtime</Uri>
-<<<<<<< HEAD
-      <Sha>bfc49945c0bedeffe01bb5d6f3c217dad207d0d8</Sha>
-=======
-      <Sha>72b7d236ad634c2280c73499ebfc2b594995ec06</Sha>
->>>>>>> 5747cb36
+      <Sha>72b7d236ad634c2280c73499ebfc2b594995ec06</Sha>
     </Dependency>
     <!-- System.Security.AccessControl should only be referenced in Dependencies.props and RTMVersions.csproj. -->
     <Dependency Name="System.Security.AccessControl" Version="6.0.0-alpha.1.20560.10">
       <Uri>https://github.com/dotnet/runtime</Uri>
-<<<<<<< HEAD
-      <Sha>bfc49945c0bedeffe01bb5d6f3c217dad207d0d8</Sha>
-=======
-      <Sha>72b7d236ad634c2280c73499ebfc2b594995ec06</Sha>
->>>>>>> 5747cb36
+      <Sha>72b7d236ad634c2280c73499ebfc2b594995ec06</Sha>
     </Dependency>
     <Dependency Name="System.Security.Cryptography.Cng" Version="6.0.0-alpha.1.20560.10">
       <Uri>https://github.com/dotnet/runtime</Uri>
-<<<<<<< HEAD
-      <Sha>bfc49945c0bedeffe01bb5d6f3c217dad207d0d8</Sha>
-=======
-      <Sha>72b7d236ad634c2280c73499ebfc2b594995ec06</Sha>
->>>>>>> 5747cb36
+      <Sha>72b7d236ad634c2280c73499ebfc2b594995ec06</Sha>
     </Dependency>
     <Dependency Name="System.Security.Cryptography.Pkcs" Version="6.0.0-alpha.1.20560.10">
       <Uri>https://github.com/dotnet/runtime</Uri>
-<<<<<<< HEAD
-      <Sha>bfc49945c0bedeffe01bb5d6f3c217dad207d0d8</Sha>
-=======
-      <Sha>72b7d236ad634c2280c73499ebfc2b594995ec06</Sha>
->>>>>>> 5747cb36
+      <Sha>72b7d236ad634c2280c73499ebfc2b594995ec06</Sha>
     </Dependency>
     <Dependency Name="System.Security.Cryptography.Xml" Version="6.0.0-alpha.1.20560.10">
       <Uri>https://github.com/dotnet/runtime</Uri>
-<<<<<<< HEAD
-      <Sha>bfc49945c0bedeffe01bb5d6f3c217dad207d0d8</Sha>
-=======
-      <Sha>72b7d236ad634c2280c73499ebfc2b594995ec06</Sha>
->>>>>>> 5747cb36
+      <Sha>72b7d236ad634c2280c73499ebfc2b594995ec06</Sha>
     </Dependency>
     <Dependency Name="System.Security.Permissions" Version="6.0.0-alpha.1.20560.10">
       <Uri>https://github.com/dotnet/runtime</Uri>
-<<<<<<< HEAD
-      <Sha>bfc49945c0bedeffe01bb5d6f3c217dad207d0d8</Sha>
-=======
-      <Sha>72b7d236ad634c2280c73499ebfc2b594995ec06</Sha>
->>>>>>> 5747cb36
+      <Sha>72b7d236ad634c2280c73499ebfc2b594995ec06</Sha>
     </Dependency>
     <Dependency Name="System.Security.Principal.Windows" Version="6.0.0-alpha.1.20560.10">
       <Uri>https://github.com/dotnet/runtime</Uri>
-<<<<<<< HEAD
-      <Sha>bfc49945c0bedeffe01bb5d6f3c217dad207d0d8</Sha>
-=======
-      <Sha>72b7d236ad634c2280c73499ebfc2b594995ec06</Sha>
->>>>>>> 5747cb36
+      <Sha>72b7d236ad634c2280c73499ebfc2b594995ec06</Sha>
     </Dependency>
     <Dependency Name="System.ServiceProcess.ServiceController" Version="6.0.0-alpha.1.20560.10">
       <Uri>https://github.com/dotnet/runtime</Uri>
-<<<<<<< HEAD
-      <Sha>bfc49945c0bedeffe01bb5d6f3c217dad207d0d8</Sha>
-=======
-      <Sha>72b7d236ad634c2280c73499ebfc2b594995ec06</Sha>
->>>>>>> 5747cb36
+      <Sha>72b7d236ad634c2280c73499ebfc2b594995ec06</Sha>
     </Dependency>
     <Dependency Name="System.Text.Encodings.Web" Version="6.0.0-alpha.1.20560.10">
       <Uri>https://github.com/dotnet/runtime</Uri>
-<<<<<<< HEAD
-      <Sha>bfc49945c0bedeffe01bb5d6f3c217dad207d0d8</Sha>
-=======
-      <Sha>72b7d236ad634c2280c73499ebfc2b594995ec06</Sha>
->>>>>>> 5747cb36
+      <Sha>72b7d236ad634c2280c73499ebfc2b594995ec06</Sha>
     </Dependency>
     <Dependency Name="System.Text.Json" Version="6.0.0-alpha.1.20560.10">
       <Uri>https://github.com/dotnet/runtime</Uri>
-<<<<<<< HEAD
-      <Sha>bfc49945c0bedeffe01bb5d6f3c217dad207d0d8</Sha>
-=======
-      <Sha>72b7d236ad634c2280c73499ebfc2b594995ec06</Sha>
->>>>>>> 5747cb36
+      <Sha>72b7d236ad634c2280c73499ebfc2b594995ec06</Sha>
     </Dependency>
     <Dependency Name="System.Threading.Channels" Version="6.0.0-alpha.1.20560.10">
       <Uri>https://github.com/dotnet/runtime</Uri>
-<<<<<<< HEAD
-      <Sha>bfc49945c0bedeffe01bb5d6f3c217dad207d0d8</Sha>
-=======
-      <Sha>72b7d236ad634c2280c73499ebfc2b594995ec06</Sha>
->>>>>>> 5747cb36
+      <Sha>72b7d236ad634c2280c73499ebfc2b594995ec06</Sha>
     </Dependency>
     <Dependency Name="System.Windows.Extensions" Version="6.0.0-alpha.1.20560.10">
       <Uri>https://github.com/dotnet/runtime</Uri>
-<<<<<<< HEAD
-      <Sha>bfc49945c0bedeffe01bb5d6f3c217dad207d0d8</Sha>
-=======
-      <Sha>72b7d236ad634c2280c73499ebfc2b594995ec06</Sha>
->>>>>>> 5747cb36
+      <Sha>72b7d236ad634c2280c73499ebfc2b594995ec06</Sha>
     </Dependency>
     <Dependency Name="Microsoft.Extensions.DependencyModel" Version="6.0.0-alpha.1.20560.10">
       <Uri>https://github.com/dotnet/runtime</Uri>
-<<<<<<< HEAD
-      <Sha>bfc49945c0bedeffe01bb5d6f3c217dad207d0d8</Sha>
-=======
       <Sha>72b7d236ad634c2280c73499ebfc2b594995ec06</Sha>
     </Dependency>
     <Dependency Name="Microsoft.NETCore.App.Ref" Version="6.0.0-alpha.1.20560.10">
       <Uri>https://github.com/dotnet/runtime</Uri>
       <Sha>72b7d236ad634c2280c73499ebfc2b594995ec06</Sha>
->>>>>>> 5747cb36
     </Dependency>
     <!--
          Win-x64 is used here because we have picked an arbitrary runtime identifier to flow the version of the latest NETCore.App runtime.
          All Runtime.$rid packages should have the same version.
     -->
-<<<<<<< HEAD
-    <Dependency Name="Microsoft.NETCore.App.Runtime.win-x64" Version="5.0.1">
-      <Uri>https://github.com/dotnet/runtime</Uri>
-      <Sha>bed28f348ccd4bffbac619eb5c55c98836a3ef4b</Sha>
-    </Dependency>
-    <Dependency Name="Microsoft.NETCore.App.Internal" Version="5.0.1-servicing.20566.8">
-      <Uri>https://github.com/dotnet/runtime</Uri>
-      <Sha>bed28f348ccd4bffbac619eb5c55c98836a3ef4b</Sha>
-    </Dependency>
-    <Dependency Name="Microsoft.NETCore.BrowserDebugHost.Transport" Version="5.0.0-servicing.20566.8">
-      <Uri>https://github.com/dotnet/runtime</Uri>
-      <Sha>bed28f348ccd4bffbac619eb5c55c98836a3ef4b</Sha>
-=======
     <Dependency Name="Microsoft.NETCore.App.Runtime.win-x64" Version="6.0.0-alpha.1.20560.10">
       <Uri>https://github.com/dotnet/runtime</Uri>
       <Sha>72b7d236ad634c2280c73499ebfc2b594995ec06</Sha>
@@ -586,18 +301,13 @@
     <Dependency Name="Microsoft.NETCore.BrowserDebugHost.Transport" Version="6.0.0-alpha.1.20560.10">
       <Uri>https://github.com/dotnet/runtime</Uri>
       <Sha>72b7d236ad634c2280c73499ebfc2b594995ec06</Sha>
->>>>>>> 5747cb36
     </Dependency>
   </ProductDependencies>
   <ToolsetDependencies>
     <!-- Listed explicitly to workaround https://github.com/dotnet/cli/issues/10528 -->
     <Dependency Name="Microsoft.NETCore.Platforms" Version="6.0.0-alpha.1.20560.10">
       <Uri>https://github.com/dotnet/runtime</Uri>
-<<<<<<< HEAD
-      <Sha>bfc49945c0bedeffe01bb5d6f3c217dad207d0d8</Sha>
-=======
-      <Sha>72b7d236ad634c2280c73499ebfc2b594995ec06</Sha>
->>>>>>> 5747cb36
+      <Sha>72b7d236ad634c2280c73499ebfc2b594995ec06</Sha>
     </Dependency>
     <Dependency Name="Microsoft.DotNet.Arcade.Sdk" Version="6.0.0-beta.20561.5">
       <Uri>https://github.com/dotnet/arcade</Uri>
