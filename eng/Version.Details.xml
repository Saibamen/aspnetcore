<?xml version="1.0" encoding="utf-8"?>
<!--

  This file is used by automation to update Versions.props and may be used for other purposes, such as
  static analysis to determine the repo dependency graph.  It should only be modified manually when adding
  or removing dependencies. Updating versions should be done using the `darc` command line tool.

  See https://github.com/dotnet/arcade/blob/master/Documentation/Darc.md for instructions on using darc.
-->
<Dependencies>
  <ProductDependencies>
<<<<<<< HEAD
    <Dependency Name="dotnet-ef" Version="6.0.6">
      <Uri>https://dev.azure.com/dnceng/internal/_git/dotnet-efcore</Uri>
      <Sha>542c4d4ff66c318ff72c61ef5aada5441429495b</Sha>
    </Dependency>
    <Dependency Name="Microsoft.EntityFrameworkCore.InMemory" Version="6.0.6">
      <Uri>https://dev.azure.com/dnceng/internal/_git/dotnet-efcore</Uri>
      <Sha>542c4d4ff66c318ff72c61ef5aada5441429495b</Sha>
    </Dependency>
    <Dependency Name="Microsoft.EntityFrameworkCore.Relational" Version="6.0.6">
      <Uri>https://dev.azure.com/dnceng/internal/_git/dotnet-efcore</Uri>
      <Sha>542c4d4ff66c318ff72c61ef5aada5441429495b</Sha>
    </Dependency>
    <Dependency Name="Microsoft.EntityFrameworkCore.Sqlite" Version="6.0.6">
      <Uri>https://dev.azure.com/dnceng/internal/_git/dotnet-efcore</Uri>
      <Sha>542c4d4ff66c318ff72c61ef5aada5441429495b</Sha>
    </Dependency>
    <Dependency Name="Microsoft.EntityFrameworkCore.SqlServer" Version="6.0.6">
      <Uri>https://dev.azure.com/dnceng/internal/_git/dotnet-efcore</Uri>
      <Sha>542c4d4ff66c318ff72c61ef5aada5441429495b</Sha>
    </Dependency>
    <Dependency Name="Microsoft.EntityFrameworkCore.Tools" Version="6.0.6">
      <Uri>https://dev.azure.com/dnceng/internal/_git/dotnet-efcore</Uri>
      <Sha>542c4d4ff66c318ff72c61ef5aada5441429495b</Sha>
    </Dependency>
    <Dependency Name="Microsoft.EntityFrameworkCore" Version="6.0.6">
      <Uri>https://dev.azure.com/dnceng/internal/_git/dotnet-efcore</Uri>
      <Sha>542c4d4ff66c318ff72c61ef5aada5441429495b</Sha>
    </Dependency>
    <Dependency Name="Microsoft.EntityFrameworkCore.Design" Version="6.0.6">
      <Uri>https://dev.azure.com/dnceng/internal/_git/dotnet-efcore</Uri>
      <Sha>542c4d4ff66c318ff72c61ef5aada5441429495b</Sha>
=======
    <Dependency Name="dotnet-ef" Version="6.0.5">
      <Uri>https://dev.azure.com/dnceng/internal/_git/dotnet-efcore</Uri>
      <Sha>9b03633bb18b617088b32260065ee385bf9c4491</Sha>
    </Dependency>
    <Dependency Name="Microsoft.EntityFrameworkCore.InMemory" Version="6.0.5">
      <Uri>https://dev.azure.com/dnceng/internal/_git/dotnet-efcore</Uri>
      <Sha>9b03633bb18b617088b32260065ee385bf9c4491</Sha>
    </Dependency>
    <Dependency Name="Microsoft.EntityFrameworkCore.Relational" Version="6.0.5">
      <Uri>https://dev.azure.com/dnceng/internal/_git/dotnet-efcore</Uri>
      <Sha>9b03633bb18b617088b32260065ee385bf9c4491</Sha>
    </Dependency>
    <Dependency Name="Microsoft.EntityFrameworkCore.Sqlite" Version="6.0.5">
      <Uri>https://dev.azure.com/dnceng/internal/_git/dotnet-efcore</Uri>
      <Sha>9b03633bb18b617088b32260065ee385bf9c4491</Sha>
    </Dependency>
    <Dependency Name="Microsoft.EntityFrameworkCore.SqlServer" Version="6.0.5">
      <Uri>https://dev.azure.com/dnceng/internal/_git/dotnet-efcore</Uri>
      <Sha>9b03633bb18b617088b32260065ee385bf9c4491</Sha>
    </Dependency>
    <Dependency Name="Microsoft.EntityFrameworkCore.Tools" Version="6.0.5">
      <Uri>https://dev.azure.com/dnceng/internal/_git/dotnet-efcore</Uri>
      <Sha>9b03633bb18b617088b32260065ee385bf9c4491</Sha>
    </Dependency>
    <Dependency Name="Microsoft.EntityFrameworkCore" Version="6.0.5">
      <Uri>https://dev.azure.com/dnceng/internal/_git/dotnet-efcore</Uri>
      <Sha>9b03633bb18b617088b32260065ee385bf9c4491</Sha>
    </Dependency>
    <Dependency Name="Microsoft.EntityFrameworkCore.Design" Version="6.0.5">
      <Uri>https://dev.azure.com/dnceng/internal/_git/dotnet-efcore</Uri>
      <Sha>9b03633bb18b617088b32260065ee385bf9c4491</Sha>
>>>>>>> 0ceffe0a
    </Dependency>
    <Dependency Name="Microsoft.Extensions.Caching.Abstractions" Version="6.0.0">
      <Uri>https://github.com/dotnet/runtime</Uri>
      <Sha>4822e3c3aa77eb82b2fb33c9321f923cf11ddde6</Sha>
    </Dependency>
    <Dependency Name="Microsoft.Extensions.Caching.Memory" Version="6.0.1">
      <Uri>https://dev.azure.com/dnceng/internal/_git/dotnet-runtime</Uri>
      <Sha>839cdfb0ecca5e0be3dbccd926e7651ef50fdf10</Sha>
    </Dependency>
    <Dependency Name="Microsoft.Extensions.Configuration.Abstractions" Version="6.0.0">
      <Uri>https://github.com/dotnet/runtime</Uri>
      <Sha>4822e3c3aa77eb82b2fb33c9321f923cf11ddde6</Sha>
    </Dependency>
    <Dependency Name="Microsoft.Extensions.Configuration.Binder" Version="6.0.0">
      <Uri>https://github.com/dotnet/runtime</Uri>
      <Sha>4822e3c3aa77eb82b2fb33c9321f923cf11ddde6</Sha>
    </Dependency>
    <Dependency Name="Microsoft.Extensions.Configuration.CommandLine" Version="6.0.0">
      <Uri>https://github.com/dotnet/runtime</Uri>
      <Sha>4822e3c3aa77eb82b2fb33c9321f923cf11ddde6</Sha>
    </Dependency>
    <Dependency Name="Microsoft.Extensions.Configuration.EnvironmentVariables" Version="6.0.1">
      <Uri>https://dev.azure.com/dnceng/internal/_git/dotnet-runtime</Uri>
      <Sha>839cdfb0ecca5e0be3dbccd926e7651ef50fdf10</Sha>
    </Dependency>
    <Dependency Name="Microsoft.Extensions.Configuration.FileExtensions" Version="6.0.0">
      <Uri>https://github.com/dotnet/runtime</Uri>
      <Sha>4822e3c3aa77eb82b2fb33c9321f923cf11ddde6</Sha>
    </Dependency>
    <Dependency Name="Microsoft.Extensions.Configuration.Ini" Version="6.0.0">
      <Uri>https://github.com/dotnet/runtime</Uri>
      <Sha>4822e3c3aa77eb82b2fb33c9321f923cf11ddde6</Sha>
    </Dependency>
    <Dependency Name="Microsoft.Extensions.Configuration.Json" Version="6.0.0">
      <Uri>https://github.com/dotnet/runtime</Uri>
      <Sha>4822e3c3aa77eb82b2fb33c9321f923cf11ddde6</Sha>
    </Dependency>
    <Dependency Name="Microsoft.Extensions.Configuration.UserSecrets" Version="6.0.1">
      <Uri>https://dev.azure.com/dnceng/internal/_git/dotnet-runtime</Uri>
      <Sha>839cdfb0ecca5e0be3dbccd926e7651ef50fdf10</Sha>
    </Dependency>
    <Dependency Name="Microsoft.Extensions.Configuration.Xml" Version="6.0.0">
      <Uri>https://github.com/dotnet/runtime</Uri>
      <Sha>4822e3c3aa77eb82b2fb33c9321f923cf11ddde6</Sha>
    </Dependency>
    <Dependency Name="Microsoft.Extensions.Configuration" Version="6.0.1">
      <Uri>https://dev.azure.com/dnceng/internal/_git/dotnet-runtime</Uri>
      <Sha>c24d9a9c91c5d04b7b4de71f1a9f33ac35e09663</Sha>
    </Dependency>
    <Dependency Name="Microsoft.Extensions.DependencyInjection.Abstractions" Version="6.0.0">
      <Uri>https://github.com/dotnet/runtime</Uri>
      <Sha>4822e3c3aa77eb82b2fb33c9321f923cf11ddde6</Sha>
    </Dependency>
    <Dependency Name="Microsoft.Extensions.DependencyInjection" Version="6.0.0">
      <Uri>https://github.com/dotnet/runtime</Uri>
      <Sha>4822e3c3aa77eb82b2fb33c9321f923cf11ddde6</Sha>
    </Dependency>
    <Dependency Name="Microsoft.Extensions.FileProviders.Abstractions" Version="6.0.0">
      <Uri>https://github.com/dotnet/runtime</Uri>
      <Sha>4822e3c3aa77eb82b2fb33c9321f923cf11ddde6</Sha>
    </Dependency>
    <Dependency Name="Microsoft.Extensions.FileProviders.Composite" Version="6.0.0">
      <Uri>https://github.com/dotnet/runtime</Uri>
      <Sha>4822e3c3aa77eb82b2fb33c9321f923cf11ddde6</Sha>
    </Dependency>
    <Dependency Name="Microsoft.Extensions.FileProviders.Physical" Version="6.0.0">
      <Uri>https://github.com/dotnet/runtime</Uri>
      <Sha>4822e3c3aa77eb82b2fb33c9321f923cf11ddde6</Sha>
    </Dependency>
    <Dependency Name="Microsoft.Extensions.FileSystemGlobbing" Version="6.0.0">
      <Uri>https://github.com/dotnet/runtime</Uri>
      <Sha>4822e3c3aa77eb82b2fb33c9321f923cf11ddde6</Sha>
    </Dependency>
    <Dependency Name="Microsoft.Extensions.HostFactoryResolver.Sources" Version="6.0.1-servicing.21567.5">
      <Uri>https://dev.azure.com/dnceng/internal/_git/dotnet-runtime</Uri>
      <Sha>3a25a7f1cc446b60678ed25c9d829420d6321eba</Sha>
    </Dependency>
    <Dependency Name="Microsoft.Extensions.Hosting.Abstractions" Version="6.0.0">
      <Uri>https://github.com/dotnet/runtime</Uri>
      <Sha>4822e3c3aa77eb82b2fb33c9321f923cf11ddde6</Sha>
    </Dependency>
    <Dependency Name="Microsoft.Extensions.Hosting" Version="6.0.1">
      <Uri>https://dev.azure.com/dnceng/internal/_git/dotnet-runtime</Uri>
      <Sha>839cdfb0ecca5e0be3dbccd926e7651ef50fdf10</Sha>
    </Dependency>
    <Dependency Name="Microsoft.Extensions.Http" Version="6.0.0">
      <Uri>https://github.com/dotnet/runtime</Uri>
      <Sha>4822e3c3aa77eb82b2fb33c9321f923cf11ddde6</Sha>
    </Dependency>
    <Dependency Name="Microsoft.Extensions.Logging.Abstractions" Version="6.0.1">
      <Uri>https://dev.azure.com/dnceng/internal/_git/dotnet-runtime</Uri>
      <Sha>c24d9a9c91c5d04b7b4de71f1a9f33ac35e09663</Sha>
    </Dependency>
    <Dependency Name="Microsoft.Extensions.Logging.Configuration" Version="6.0.0">
      <Uri>https://github.com/dotnet/runtime</Uri>
      <Sha>4822e3c3aa77eb82b2fb33c9321f923cf11ddde6</Sha>
    </Dependency>
    <Dependency Name="Microsoft.Extensions.Logging.Console" Version="6.0.0">
      <Uri>https://github.com/dotnet/runtime</Uri>
      <Sha>4822e3c3aa77eb82b2fb33c9321f923cf11ddde6</Sha>
    </Dependency>
    <Dependency Name="Microsoft.Extensions.Logging.Debug" Version="6.0.0">
      <Uri>https://github.com/dotnet/runtime</Uri>
      <Sha>4822e3c3aa77eb82b2fb33c9321f923cf11ddde6</Sha>
    </Dependency>
    <Dependency Name="Microsoft.Extensions.Logging.EventSource" Version="6.0.0">
      <Uri>https://github.com/dotnet/runtime</Uri>
      <Sha>4822e3c3aa77eb82b2fb33c9321f923cf11ddde6</Sha>
    </Dependency>
    <Dependency Name="Microsoft.Extensions.Logging.EventLog" Version="6.0.0">
      <Uri>https://github.com/dotnet/runtime</Uri>
      <Sha>4822e3c3aa77eb82b2fb33c9321f923cf11ddde6</Sha>
    </Dependency>
    <Dependency Name="Microsoft.Extensions.Logging.TraceSource" Version="6.0.0">
      <Uri>https://github.com/dotnet/runtime</Uri>
      <Sha>4822e3c3aa77eb82b2fb33c9321f923cf11ddde6</Sha>
    </Dependency>
    <Dependency Name="Microsoft.Extensions.Logging" Version="6.0.0">
      <Uri>https://github.com/dotnet/runtime</Uri>
      <Sha>4822e3c3aa77eb82b2fb33c9321f923cf11ddde6</Sha>
    </Dependency>
    <Dependency Name="Microsoft.Extensions.Options.ConfigurationExtensions" Version="6.0.0">
      <Uri>https://github.com/dotnet/runtime</Uri>
      <Sha>4822e3c3aa77eb82b2fb33c9321f923cf11ddde6</Sha>
    </Dependency>
    <Dependency Name="Microsoft.Extensions.Options.DataAnnotations" Version="6.0.0">
      <Uri>https://github.com/dotnet/runtime</Uri>
      <Sha>4822e3c3aa77eb82b2fb33c9321f923cf11ddde6</Sha>
    </Dependency>
    <Dependency Name="Microsoft.Extensions.Options" Version="6.0.0">
      <Uri>https://github.com/dotnet/runtime</Uri>
      <Sha>4822e3c3aa77eb82b2fb33c9321f923cf11ddde6</Sha>
    </Dependency>
    <Dependency Name="Microsoft.Extensions.Primitives" Version="6.0.0">
      <Uri>https://github.com/dotnet/runtime</Uri>
      <Sha>4822e3c3aa77eb82b2fb33c9321f923cf11ddde6</Sha>
    </Dependency>
<<<<<<< HEAD
    <Dependency Name="Microsoft.Internal.Runtime.AspNetCore.Transport" Version="6.0.6-servicing.22255.10">
      <Uri>https://dev.azure.com/dnceng/internal/_git/dotnet-runtime</Uri>
      <Sha>22095cd47b192aa48ca82c514e547cc528aebd9d</Sha>
=======
    <Dependency Name="Microsoft.Internal.Runtime.AspNetCore.Transport" Version="6.0.5-servicing.22213.9">
      <Uri>https://dev.azure.com/dnceng/internal/_git/dotnet-runtime</Uri>
      <Sha>70ae3df4a6f3c92fb6b315afc405edd10ff38579</Sha>
>>>>>>> 0ceffe0a
    </Dependency>
    <Dependency Name="System.Diagnostics.DiagnosticSource" Version="6.0.0">
      <Uri>https://github.com/dotnet/runtime</Uri>
      <Sha>4822e3c3aa77eb82b2fb33c9321f923cf11ddde6</Sha>
    </Dependency>
    <Dependency Name="System.Diagnostics.EventLog" Version="6.0.0">
      <Uri>https://github.com/dotnet/runtime</Uri>
      <Sha>4822e3c3aa77eb82b2fb33c9321f923cf11ddde6</Sha>
    </Dependency>
    <Dependency Name="System.DirectoryServices.Protocols" Version="6.0.1">
      <Uri>https://dev.azure.com/dnceng/internal/_git/dotnet-runtime</Uri>
      <Sha>839cdfb0ecca5e0be3dbccd926e7651ef50fdf10</Sha>
    </Dependency>
    <Dependency Name="System.IO.Pipelines" Version="6.0.3">
      <Uri>https://dev.azure.com/dnceng/internal/_git/dotnet-runtime</Uri>
      <Sha>70ae3df4a6f3c92fb6b315afc405edd10ff38579</Sha>
    </Dependency>
    <Dependency Name="System.Net.Http.Json" Version="6.0.0">
      <Uri>https://github.com/dotnet/runtime</Uri>
      <Sha>4822e3c3aa77eb82b2fb33c9321f923cf11ddde6</Sha>
    </Dependency>
    <Dependency Name="System.Net.Http.WinHttpHandler" Version="6.0.1">
      <Uri>https://dev.azure.com/dnceng/internal/_git/dotnet-runtime</Uri>
      <Sha>be98e88c760526452df94ef452fff4602fb5bded</Sha>
    </Dependency>
    <Dependency Name="System.Reflection.Metadata" Version="6.0.1">
      <Uri>https://dev.azure.com/dnceng/internal/_git/dotnet-runtime</Uri>
      <Sha>c24d9a9c91c5d04b7b4de71f1a9f33ac35e09663</Sha>
    </Dependency>
    <Dependency Name="System.Resources.Extensions" Version="6.0.0">
      <Uri>https://github.com/dotnet/runtime</Uri>
      <Sha>4822e3c3aa77eb82b2fb33c9321f923cf11ddde6</Sha>
    </Dependency>
    <Dependency Name="System.Runtime.CompilerServices.Unsafe" Version="6.0.0">
      <Uri>https://github.com/dotnet/runtime</Uri>
      <Sha>4822e3c3aa77eb82b2fb33c9321f923cf11ddde6</Sha>
    </Dependency>
    <Dependency Name="System.Security.Cryptography.Pkcs" Version="6.0.1">
      <Uri>https://dev.azure.com/dnceng/internal/_git/dotnet-runtime</Uri>
      <Sha>70ae3df4a6f3c92fb6b315afc405edd10ff38579</Sha>
    </Dependency>
    <Dependency Name="System.Security.Cryptography.Xml" Version="6.0.0">
      <Uri>https://github.com/dotnet/runtime</Uri>
      <Sha>4822e3c3aa77eb82b2fb33c9321f923cf11ddde6</Sha>
    </Dependency>
    <Dependency Name="System.ServiceProcess.ServiceController" Version="6.0.0">
      <Uri>https://github.com/dotnet/runtime</Uri>
      <Sha>4822e3c3aa77eb82b2fb33c9321f923cf11ddde6</Sha>
    </Dependency>
    <Dependency Name="System.Text.Encodings.Web" Version="6.0.0">
      <Uri>https://github.com/dotnet/runtime</Uri>
      <Sha>4822e3c3aa77eb82b2fb33c9321f923cf11ddde6</Sha>
    </Dependency>
<<<<<<< HEAD
    <Dependency Name="System.Text.Json" Version="6.0.5">
      <Uri>https://dev.azure.com/dnceng/internal/_git/dotnet-runtime</Uri>
      <Sha>22095cd47b192aa48ca82c514e547cc528aebd9d</Sha>
=======
    <Dependency Name="System.Text.Json" Version="6.0.4">
      <Uri>https://dev.azure.com/dnceng/internal/_git/dotnet-runtime</Uri>
      <Sha>70ae3df4a6f3c92fb6b315afc405edd10ff38579</Sha>
>>>>>>> 0ceffe0a
    </Dependency>
    <Dependency Name="System.Threading.Channels" Version="6.0.0">
      <Uri>https://github.com/dotnet/runtime</Uri>
      <Sha>4822e3c3aa77eb82b2fb33c9321f923cf11ddde6</Sha>
    </Dependency>
    <Dependency Name="Microsoft.Extensions.DependencyModel" Version="6.0.0">
      <Uri>https://github.com/dotnet/runtime</Uri>
      <Sha>4822e3c3aa77eb82b2fb33c9321f923cf11ddde6</Sha>
    </Dependency>
<<<<<<< HEAD
    <Dependency Name="Microsoft.NETCore.App.Ref" Version="6.0.6">
      <Uri>https://dev.azure.com/dnceng/internal/_git/dotnet-runtime</Uri>
      <Sha>22095cd47b192aa48ca82c514e547cc528aebd9d</Sha>
    </Dependency>
    <Dependency Name="Microsoft.NET.Runtime.MonoAOTCompiler.Task" Version="6.0.6">
      <Uri>https://dev.azure.com/dnceng/internal/_git/dotnet-runtime</Uri>
      <Sha>22095cd47b192aa48ca82c514e547cc528aebd9d</Sha>
    </Dependency>
    <Dependency Name="Microsoft.NET.Runtime.WebAssembly.Sdk" Version="6.0.6">
      <Uri>https://dev.azure.com/dnceng/internal/_git/dotnet-runtime</Uri>
      <Sha>22095cd47b192aa48ca82c514e547cc528aebd9d</Sha>
=======
    <Dependency Name="Microsoft.NETCore.App.Ref" Version="6.0.5">
      <Uri>https://dev.azure.com/dnceng/internal/_git/dotnet-runtime</Uri>
      <Sha>70ae3df4a6f3c92fb6b315afc405edd10ff38579</Sha>
    </Dependency>
    <Dependency Name="Microsoft.NET.Runtime.MonoAOTCompiler.Task" Version="6.0.5">
      <Uri>https://dev.azure.com/dnceng/internal/_git/dotnet-runtime</Uri>
      <Sha>70ae3df4a6f3c92fb6b315afc405edd10ff38579</Sha>
    </Dependency>
    <Dependency Name="Microsoft.NET.Runtime.WebAssembly.Sdk" Version="6.0.5">
      <Uri>https://dev.azure.com/dnceng/internal/_git/dotnet-runtime</Uri>
      <Sha>70ae3df4a6f3c92fb6b315afc405edd10ff38579</Sha>
>>>>>>> 0ceffe0a
    </Dependency>
    <!--
         Win-x64 is used here because we have picked an arbitrary runtime identifier to flow the version of the latest NETCore.App runtime.
         All Runtime.$rid packages should have the same version.
    -->
<<<<<<< HEAD
    <Dependency Name="Microsoft.NETCore.App.Runtime.win-x64" Version="6.0.6">
      <Uri>https://dev.azure.com/dnceng/internal/_git/dotnet-runtime</Uri>
      <Sha>22095cd47b192aa48ca82c514e547cc528aebd9d</Sha>
    </Dependency>
    <Dependency Name="Microsoft.NETCore.App.Runtime.AOT.win-x64.Cross.browser-wasm" Version="6.0.6">
      <Uri>https://dev.azure.com/dnceng/internal/_git/dotnet-runtime</Uri>
      <Sha>22095cd47b192aa48ca82c514e547cc528aebd9d</Sha>
    </Dependency>
    <Dependency Name="Microsoft.NETCore.BrowserDebugHost.Transport" Version="6.0.6-servicing.22255.10">
      <Uri>https://dev.azure.com/dnceng/internal/_git/dotnet-runtime</Uri>
      <Sha>22095cd47b192aa48ca82c514e547cc528aebd9d</Sha>
=======
    <Dependency Name="Microsoft.NETCore.App.Runtime.win-x64" Version="6.0.5">
      <Uri>https://dev.azure.com/dnceng/internal/_git/dotnet-runtime</Uri>
      <Sha>70ae3df4a6f3c92fb6b315afc405edd10ff38579</Sha>
    </Dependency>
    <Dependency Name="Microsoft.NETCore.App.Runtime.AOT.win-x64.Cross.browser-wasm" Version="6.0.5">
      <Uri>https://dev.azure.com/dnceng/internal/_git/dotnet-runtime</Uri>
      <Sha>70ae3df4a6f3c92fb6b315afc405edd10ff38579</Sha>
    </Dependency>
    <Dependency Name="Microsoft.NETCore.BrowserDebugHost.Transport" Version="6.0.5-servicing.22213.9">
      <Uri>https://dev.azure.com/dnceng/internal/_git/dotnet-runtime</Uri>
      <Sha>70ae3df4a6f3c92fb6b315afc405edd10ff38579</Sha>
>>>>>>> 0ceffe0a
    </Dependency>
  </ProductDependencies>
  <ToolsetDependencies>
    <!-- Listed explicitly to workaround https://github.com/dotnet/cli/issues/10528 -->
    <Dependency Name="Microsoft.NETCore.Platforms" Version="6.0.3">
      <Uri>https://dev.azure.com/dnceng/internal/_git/dotnet-runtime</Uri>
      <Sha>be98e88c760526452df94ef452fff4602fb5bded</Sha>
    </Dependency>
    <Dependency Name="Microsoft.DotNet.Arcade.Sdk" Version="6.0.0-beta.22254.3">
      <Uri>https://github.com/dotnet/arcade</Uri>
      <Sha>5fdd5b6c08c6c39edf12001400a11786c03b3e35</Sha>
      <SourceBuild RepoName="arcade" ManagedOnly="true" />
    </Dependency>
    <Dependency Name="Microsoft.DotNet.Build.Tasks.Installers" Version="6.0.0-beta.22254.3">
      <Uri>https://github.com/dotnet/arcade</Uri>
      <Sha>5fdd5b6c08c6c39edf12001400a11786c03b3e35</Sha>
    </Dependency>
    <Dependency Name="Microsoft.DotNet.Build.Tasks.Templating" Version="6.0.0-beta.22254.3">
      <Uri>https://github.com/dotnet/arcade</Uri>
      <Sha>5fdd5b6c08c6c39edf12001400a11786c03b3e35</Sha>
    </Dependency>
    <Dependency Name="Microsoft.DotNet.Helix.Sdk" Version="6.0.0-beta.22254.3">
      <Uri>https://github.com/dotnet/arcade</Uri>
      <Sha>5fdd5b6c08c6c39edf12001400a11786c03b3e35</Sha>
    </Dependency>
  </ToolsetDependencies>
</Dependencies><|MERGE_RESOLUTION|>--- conflicted
+++ resolved
@@ -9,7 +9,6 @@
 -->
 <Dependencies>
   <ProductDependencies>
-<<<<<<< HEAD
     <Dependency Name="dotnet-ef" Version="6.0.6">
       <Uri>https://dev.azure.com/dnceng/internal/_git/dotnet-efcore</Uri>
       <Sha>542c4d4ff66c318ff72c61ef5aada5441429495b</Sha>
@@ -41,39 +40,6 @@
     <Dependency Name="Microsoft.EntityFrameworkCore.Design" Version="6.0.6">
       <Uri>https://dev.azure.com/dnceng/internal/_git/dotnet-efcore</Uri>
       <Sha>542c4d4ff66c318ff72c61ef5aada5441429495b</Sha>
-=======
-    <Dependency Name="dotnet-ef" Version="6.0.5">
-      <Uri>https://dev.azure.com/dnceng/internal/_git/dotnet-efcore</Uri>
-      <Sha>9b03633bb18b617088b32260065ee385bf9c4491</Sha>
-    </Dependency>
-    <Dependency Name="Microsoft.EntityFrameworkCore.InMemory" Version="6.0.5">
-      <Uri>https://dev.azure.com/dnceng/internal/_git/dotnet-efcore</Uri>
-      <Sha>9b03633bb18b617088b32260065ee385bf9c4491</Sha>
-    </Dependency>
-    <Dependency Name="Microsoft.EntityFrameworkCore.Relational" Version="6.0.5">
-      <Uri>https://dev.azure.com/dnceng/internal/_git/dotnet-efcore</Uri>
-      <Sha>9b03633bb18b617088b32260065ee385bf9c4491</Sha>
-    </Dependency>
-    <Dependency Name="Microsoft.EntityFrameworkCore.Sqlite" Version="6.0.5">
-      <Uri>https://dev.azure.com/dnceng/internal/_git/dotnet-efcore</Uri>
-      <Sha>9b03633bb18b617088b32260065ee385bf9c4491</Sha>
-    </Dependency>
-    <Dependency Name="Microsoft.EntityFrameworkCore.SqlServer" Version="6.0.5">
-      <Uri>https://dev.azure.com/dnceng/internal/_git/dotnet-efcore</Uri>
-      <Sha>9b03633bb18b617088b32260065ee385bf9c4491</Sha>
-    </Dependency>
-    <Dependency Name="Microsoft.EntityFrameworkCore.Tools" Version="6.0.5">
-      <Uri>https://dev.azure.com/dnceng/internal/_git/dotnet-efcore</Uri>
-      <Sha>9b03633bb18b617088b32260065ee385bf9c4491</Sha>
-    </Dependency>
-    <Dependency Name="Microsoft.EntityFrameworkCore" Version="6.0.5">
-      <Uri>https://dev.azure.com/dnceng/internal/_git/dotnet-efcore</Uri>
-      <Sha>9b03633bb18b617088b32260065ee385bf9c4491</Sha>
-    </Dependency>
-    <Dependency Name="Microsoft.EntityFrameworkCore.Design" Version="6.0.5">
-      <Uri>https://dev.azure.com/dnceng/internal/_git/dotnet-efcore</Uri>
-      <Sha>9b03633bb18b617088b32260065ee385bf9c4491</Sha>
->>>>>>> 0ceffe0a
     </Dependency>
     <Dependency Name="Microsoft.Extensions.Caching.Abstractions" Version="6.0.0">
       <Uri>https://github.com/dotnet/runtime</Uri>
@@ -211,56 +177,50 @@
       <Uri>https://github.com/dotnet/runtime</Uri>
       <Sha>4822e3c3aa77eb82b2fb33c9321f923cf11ddde6</Sha>
     </Dependency>
-<<<<<<< HEAD
     <Dependency Name="Microsoft.Internal.Runtime.AspNetCore.Transport" Version="6.0.6-servicing.22255.10">
       <Uri>https://dev.azure.com/dnceng/internal/_git/dotnet-runtime</Uri>
       <Sha>22095cd47b192aa48ca82c514e547cc528aebd9d</Sha>
-=======
-    <Dependency Name="Microsoft.Internal.Runtime.AspNetCore.Transport" Version="6.0.5-servicing.22213.9">
+    </Dependency>
+    <Dependency Name="System.Diagnostics.DiagnosticSource" Version="6.0.0">
+      <Uri>https://github.com/dotnet/runtime</Uri>
+      <Sha>4822e3c3aa77eb82b2fb33c9321f923cf11ddde6</Sha>
+    </Dependency>
+    <Dependency Name="System.Diagnostics.EventLog" Version="6.0.0">
+      <Uri>https://github.com/dotnet/runtime</Uri>
+      <Sha>4822e3c3aa77eb82b2fb33c9321f923cf11ddde6</Sha>
+    </Dependency>
+    <Dependency Name="System.DirectoryServices.Protocols" Version="6.0.1">
+      <Uri>https://dev.azure.com/dnceng/internal/_git/dotnet-runtime</Uri>
+      <Sha>839cdfb0ecca5e0be3dbccd926e7651ef50fdf10</Sha>
+    </Dependency>
+    <Dependency Name="System.IO.Pipelines" Version="6.0.3">
       <Uri>https://dev.azure.com/dnceng/internal/_git/dotnet-runtime</Uri>
       <Sha>70ae3df4a6f3c92fb6b315afc405edd10ff38579</Sha>
->>>>>>> 0ceffe0a
-    </Dependency>
-    <Dependency Name="System.Diagnostics.DiagnosticSource" Version="6.0.0">
-      <Uri>https://github.com/dotnet/runtime</Uri>
-      <Sha>4822e3c3aa77eb82b2fb33c9321f923cf11ddde6</Sha>
-    </Dependency>
-    <Dependency Name="System.Diagnostics.EventLog" Version="6.0.0">
-      <Uri>https://github.com/dotnet/runtime</Uri>
-      <Sha>4822e3c3aa77eb82b2fb33c9321f923cf11ddde6</Sha>
-    </Dependency>
-    <Dependency Name="System.DirectoryServices.Protocols" Version="6.0.1">
-      <Uri>https://dev.azure.com/dnceng/internal/_git/dotnet-runtime</Uri>
-      <Sha>839cdfb0ecca5e0be3dbccd926e7651ef50fdf10</Sha>
-    </Dependency>
-    <Dependency Name="System.IO.Pipelines" Version="6.0.3">
+    </Dependency>
+    <Dependency Name="System.Net.Http.Json" Version="6.0.0">
+      <Uri>https://github.com/dotnet/runtime</Uri>
+      <Sha>4822e3c3aa77eb82b2fb33c9321f923cf11ddde6</Sha>
+    </Dependency>
+    <Dependency Name="System.Net.Http.WinHttpHandler" Version="6.0.1">
+      <Uri>https://dev.azure.com/dnceng/internal/_git/dotnet-runtime</Uri>
+      <Sha>be98e88c760526452df94ef452fff4602fb5bded</Sha>
+    </Dependency>
+    <Dependency Name="System.Reflection.Metadata" Version="6.0.1">
+      <Uri>https://dev.azure.com/dnceng/internal/_git/dotnet-runtime</Uri>
+      <Sha>c24d9a9c91c5d04b7b4de71f1a9f33ac35e09663</Sha>
+    </Dependency>
+    <Dependency Name="System.Resources.Extensions" Version="6.0.0">
+      <Uri>https://github.com/dotnet/runtime</Uri>
+      <Sha>4822e3c3aa77eb82b2fb33c9321f923cf11ddde6</Sha>
+    </Dependency>
+    <Dependency Name="System.Runtime.CompilerServices.Unsafe" Version="6.0.0">
+      <Uri>https://github.com/dotnet/runtime</Uri>
+      <Sha>4822e3c3aa77eb82b2fb33c9321f923cf11ddde6</Sha>
+    </Dependency>
+    <Dependency Name="System.Security.Cryptography.Pkcs" Version="6.0.1">
       <Uri>https://dev.azure.com/dnceng/internal/_git/dotnet-runtime</Uri>
       <Sha>70ae3df4a6f3c92fb6b315afc405edd10ff38579</Sha>
     </Dependency>
-    <Dependency Name="System.Net.Http.Json" Version="6.0.0">
-      <Uri>https://github.com/dotnet/runtime</Uri>
-      <Sha>4822e3c3aa77eb82b2fb33c9321f923cf11ddde6</Sha>
-    </Dependency>
-    <Dependency Name="System.Net.Http.WinHttpHandler" Version="6.0.1">
-      <Uri>https://dev.azure.com/dnceng/internal/_git/dotnet-runtime</Uri>
-      <Sha>be98e88c760526452df94ef452fff4602fb5bded</Sha>
-    </Dependency>
-    <Dependency Name="System.Reflection.Metadata" Version="6.0.1">
-      <Uri>https://dev.azure.com/dnceng/internal/_git/dotnet-runtime</Uri>
-      <Sha>c24d9a9c91c5d04b7b4de71f1a9f33ac35e09663</Sha>
-    </Dependency>
-    <Dependency Name="System.Resources.Extensions" Version="6.0.0">
-      <Uri>https://github.com/dotnet/runtime</Uri>
-      <Sha>4822e3c3aa77eb82b2fb33c9321f923cf11ddde6</Sha>
-    </Dependency>
-    <Dependency Name="System.Runtime.CompilerServices.Unsafe" Version="6.0.0">
-      <Uri>https://github.com/dotnet/runtime</Uri>
-      <Sha>4822e3c3aa77eb82b2fb33c9321f923cf11ddde6</Sha>
-    </Dependency>
-    <Dependency Name="System.Security.Cryptography.Pkcs" Version="6.0.1">
-      <Uri>https://dev.azure.com/dnceng/internal/_git/dotnet-runtime</Uri>
-      <Sha>70ae3df4a6f3c92fb6b315afc405edd10ff38579</Sha>
-    </Dependency>
     <Dependency Name="System.Security.Cryptography.Xml" Version="6.0.0">
       <Uri>https://github.com/dotnet/runtime</Uri>
       <Sha>4822e3c3aa77eb82b2fb33c9321f923cf11ddde6</Sha>
@@ -273,15 +233,9 @@
       <Uri>https://github.com/dotnet/runtime</Uri>
       <Sha>4822e3c3aa77eb82b2fb33c9321f923cf11ddde6</Sha>
     </Dependency>
-<<<<<<< HEAD
     <Dependency Name="System.Text.Json" Version="6.0.5">
       <Uri>https://dev.azure.com/dnceng/internal/_git/dotnet-runtime</Uri>
       <Sha>22095cd47b192aa48ca82c514e547cc528aebd9d</Sha>
-=======
-    <Dependency Name="System.Text.Json" Version="6.0.4">
-      <Uri>https://dev.azure.com/dnceng/internal/_git/dotnet-runtime</Uri>
-      <Sha>70ae3df4a6f3c92fb6b315afc405edd10ff38579</Sha>
->>>>>>> 0ceffe0a
     </Dependency>
     <Dependency Name="System.Threading.Channels" Version="6.0.0">
       <Uri>https://github.com/dotnet/runtime</Uri>
@@ -291,7 +245,6 @@
       <Uri>https://github.com/dotnet/runtime</Uri>
       <Sha>4822e3c3aa77eb82b2fb33c9321f923cf11ddde6</Sha>
     </Dependency>
-<<<<<<< HEAD
     <Dependency Name="Microsoft.NETCore.App.Ref" Version="6.0.6">
       <Uri>https://dev.azure.com/dnceng/internal/_git/dotnet-runtime</Uri>
       <Sha>22095cd47b192aa48ca82c514e547cc528aebd9d</Sha>
@@ -303,25 +256,11 @@
     <Dependency Name="Microsoft.NET.Runtime.WebAssembly.Sdk" Version="6.0.6">
       <Uri>https://dev.azure.com/dnceng/internal/_git/dotnet-runtime</Uri>
       <Sha>22095cd47b192aa48ca82c514e547cc528aebd9d</Sha>
-=======
-    <Dependency Name="Microsoft.NETCore.App.Ref" Version="6.0.5">
-      <Uri>https://dev.azure.com/dnceng/internal/_git/dotnet-runtime</Uri>
-      <Sha>70ae3df4a6f3c92fb6b315afc405edd10ff38579</Sha>
-    </Dependency>
-    <Dependency Name="Microsoft.NET.Runtime.MonoAOTCompiler.Task" Version="6.0.5">
-      <Uri>https://dev.azure.com/dnceng/internal/_git/dotnet-runtime</Uri>
-      <Sha>70ae3df4a6f3c92fb6b315afc405edd10ff38579</Sha>
-    </Dependency>
-    <Dependency Name="Microsoft.NET.Runtime.WebAssembly.Sdk" Version="6.0.5">
-      <Uri>https://dev.azure.com/dnceng/internal/_git/dotnet-runtime</Uri>
-      <Sha>70ae3df4a6f3c92fb6b315afc405edd10ff38579</Sha>
->>>>>>> 0ceffe0a
     </Dependency>
     <!--
          Win-x64 is used here because we have picked an arbitrary runtime identifier to flow the version of the latest NETCore.App runtime.
          All Runtime.$rid packages should have the same version.
     -->
-<<<<<<< HEAD
     <Dependency Name="Microsoft.NETCore.App.Runtime.win-x64" Version="6.0.6">
       <Uri>https://dev.azure.com/dnceng/internal/_git/dotnet-runtime</Uri>
       <Sha>22095cd47b192aa48ca82c514e547cc528aebd9d</Sha>
@@ -333,19 +272,6 @@
     <Dependency Name="Microsoft.NETCore.BrowserDebugHost.Transport" Version="6.0.6-servicing.22255.10">
       <Uri>https://dev.azure.com/dnceng/internal/_git/dotnet-runtime</Uri>
       <Sha>22095cd47b192aa48ca82c514e547cc528aebd9d</Sha>
-=======
-    <Dependency Name="Microsoft.NETCore.App.Runtime.win-x64" Version="6.0.5">
-      <Uri>https://dev.azure.com/dnceng/internal/_git/dotnet-runtime</Uri>
-      <Sha>70ae3df4a6f3c92fb6b315afc405edd10ff38579</Sha>
-    </Dependency>
-    <Dependency Name="Microsoft.NETCore.App.Runtime.AOT.win-x64.Cross.browser-wasm" Version="6.0.5">
-      <Uri>https://dev.azure.com/dnceng/internal/_git/dotnet-runtime</Uri>
-      <Sha>70ae3df4a6f3c92fb6b315afc405edd10ff38579</Sha>
-    </Dependency>
-    <Dependency Name="Microsoft.NETCore.BrowserDebugHost.Transport" Version="6.0.5-servicing.22213.9">
-      <Uri>https://dev.azure.com/dnceng/internal/_git/dotnet-runtime</Uri>
-      <Sha>70ae3df4a6f3c92fb6b315afc405edd10ff38579</Sha>
->>>>>>> 0ceffe0a
     </Dependency>
   </ProductDependencies>
   <ToolsetDependencies>
