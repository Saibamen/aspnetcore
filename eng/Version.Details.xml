--- conflicted
+++ resolved
@@ -313,19 +313,11 @@
     -->
     <Dependency Name="Microsoft.NETCore.App.Runtime.win-x64" Version="8.0.0-rc.2.23464.16">
       <Uri>https://github.com/dotnet/runtime</Uri>
-<<<<<<< HEAD
-      <Sha>9cdbc87dadbf358206f20f17fed005cdcb253452</Sha>
-    </Dependency>
-    <Dependency Name="Microsoft.SourceBuild.Intermediate.runtime.linux-x64" Version="8.0.0-rc.2.23464.16">
-      <Uri>https://github.com/dotnet/runtime</Uri>
-      <Sha>9cdbc87dadbf358206f20f17fed005cdcb253452</Sha>
-=======
       <Sha>da3500bb02343b1d0424c74ccdddbc592b5b3f4f</Sha>
     </Dependency>
     <Dependency Name="Microsoft.SourceBuild.Intermediate.runtime.linux-x64" Version="8.0.0-rc.2.23457.7">
       <Uri>https://github.com/dotnet/runtime</Uri>
       <Sha>da3500bb02343b1d0424c74ccdddbc592b5b3f4f</Sha>
->>>>>>> 23415b8b
       <SourceBuild RepoName="runtime" ManagedOnly="false" />
     </Dependency>
     <Dependency Name="Microsoft.NETCore.App.Runtime.AOT.win-x64.Cross.browser-wasm" Version="8.0.0-rc.2.23464.16">
